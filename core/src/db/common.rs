--- conflicted
+++ resolved
@@ -112,28 +112,24 @@
         self.write(content);
     }
 
-<<<<<<< HEAD
+    pub async fn get_deposit_tx(&self, idx: usize) -> (Txid, TxOut) {
+        let content = self.read();
+        content.deposit_txs[idx].clone()
+    }
+
+    pub async fn get_deposit_txs(&self) -> Vec<(Txid, TxOut)> {
+        let content = self.read();
+        content.deposit_txs.clone()
+    }
+
+    pub async fn add_to_deposit_txs(&self, deposit_tx: (Txid, TxOut)) {
+        let _guard = self.lock.lock().unwrap();
+        let mut content = self.read();
+        content.deposit_txs.push(deposit_tx);
+        self.write(content);
+    }
+
     pub async fn get_withdrawals_merkle_tree_index(&self) -> u32 {
-=======
-    pub fn get_deposit_tx(&self, idx: usize) -> (Txid, TxOut) {
-        let content = self.read();
-        content.deposit_txs[idx].clone()
-    }
-
-    pub fn get_deposit_txs(&self) -> Vec<(Txid, TxOut)> {
-        let content = self.read();
-        content.deposit_txs.clone()
-    }
-
-    pub fn add_to_deposit_txs(&self, deposit_tx: (Txid, TxOut)) {
-        let _guard = self.lock.lock().unwrap();
-        let mut content = self.read();
-        content.deposit_txs.push(deposit_tx);
-        self.write(content);
-    }
-
-    pub fn get_withdrawals_merkle_tree_index(&self) -> u32 {
->>>>>>> 98090c97
         let content = self.read();
         content.withdrawals_merkle_tree.index
     }
