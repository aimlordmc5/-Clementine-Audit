use std::time::Duration;

use crate::actor::{Actor, WinternitzDerivationPath};
use crate::bitcoin_syncer::{self, get_block_info_from_height, BitcoinSyncerPollingMode};
use crate::config::BridgeConfig;
use crate::database::Database;
use crate::errors::BridgeError;
use crate::extended_rpc::ExtendedRpc;
use crate::musig2::AggregateFromPublicKeys;
<<<<<<< HEAD
use crate::tx_sender::TxSender;
use bitcoin::{Amount, OutPoint, Txid, XOnlyPublicKey};
=======
use crate::utils::SECP;
use crate::{builder, UTXO};
use bitcoin::consensus::deserialize;
use bitcoin::hashes::Hash;
use bitcoin::secp256k1::{schnorr, Message};
use bitcoin::{Amount, OutPoint, Transaction, TxOut, Txid, XOnlyPublicKey};
>>>>>>> aa0864aa
use bitcoincore_rpc::RpcApi;
use bitvm::signatures::winternitz;
use jsonrpsee::core::client::ClientT;
use jsonrpsee::http_client::HttpClientBuilder;
use jsonrpsee::rpc_params;
use serde_json::json;

pub type SecretPreimage = [u8; 20];
pub type PublicHash = [u8; 20]; // TODO: Make sure these are 20 bytes and maybe do this a struct?

#[derive(Debug, Clone)]
pub struct Operator {
    pub rpc: ExtendedRpc,
    pub db: Database,
    pub signer: Actor,
    pub config: BridgeConfig,
    pub nofn_xonly_pk: XOnlyPublicKey,
    pub collateral_funding_txid: Txid,
    pub idx: usize,
    pub tx_sender: TxSender,
    pub citrea_client: Option<jsonrpsee::http_client::HttpClient>,
}

impl Operator {
    /// Creates a new `Operator`.
<<<<<<< HEAD
    // #[tracing::instrument(skip_all, err(level = tracing::Level::ERROR))]
    pub async fn new(config: BridgeConfig, rpc: ExtendedRpc) -> Result<Self, BridgeError> {
        // let num_verifiers = config.verifiers_public_keys.len();

=======
    pub async fn new(config: BridgeConfig, rpc: ExtendedRpc) -> Result<Self, BridgeError> {
>>>>>>> aa0864aa
        let signer = Actor::new(
            config.secret_key,
            config.winternitz_secret_key,
            config.network,
        );

        let db = Database::new(&config).await?;

        if db.get_max_height(None).await?.is_none() {
            let current_height = rpc.client.get_block_count().await?;
            let current_block_info = get_block_info_from_height(&rpc, current_height).await?;
            db.set_chain_head(None, &current_block_info).await?;
        }

        // Store sender in a variable to keep it alive
        let (sender, _handle) = bitcoin_syncer::start_bitcoin_syncer(
            db.clone(),
            rpc.clone(),
            Duration::from_secs(1),
            BitcoinSyncerPollingMode::SyncOnly,
        )
        .await?;

        let mut receiver = sender.subscribe();

        let tx_sender = TxSender::new(signer.clone(), rpc.clone(), db.clone(), config.network);

        let tx_sender_clone = tx_sender.clone();
        tokio::spawn(async move {
            tx_sender_clone
                .bitcoin_syncer_event_handler(&mut receiver)
                .await
                .expect("Failed to apply new chain event");
        });

        let nofn_xonly_pk =
            XOnlyPublicKey::from_musig2_pks(config.verifiers_public_keys.clone(), None)?;
        let idx = config
            .operators_xonly_pks
            .iter()
            .position(|xonly_pk| xonly_pk == &signer.xonly_public_key)
            .ok_or(BridgeError::ServerError(std::io::Error::other(format!(
                "{} is not found in operator x-only public keys",
                signer.xonly_public_key
            ))))?;

        if config.operator_withdrawal_fee_sats.is_none() {
            return Err(BridgeError::OperatorWithdrawalFeeNotSet);
        }

        let mut tx = db.begin_transaction().await?;
        // check if there is any sequential collateral tx from the current operator
        let sequential_collateral_txs = db
            .get_sequential_collateral_txs(Some(&mut tx), idx as i32)
            .await?;
        let collateral_funding_txid = if sequential_collateral_txs.is_empty() {
            let outpoint = rpc
                .send_to_address(&signer.address, Amount::from_sat(200_000_000))
                .await?; // TODO: Is this OK to be a fixed value
            db.set_sequential_collateral_tx(Some(&mut tx), idx as i32, 0, outpoint.txid, 0)
                .await?;
            outpoint.txid
        } else {
            sequential_collateral_txs[0].1
        };
        tx.commit().await?;

        let citrea_client = if !config.citrea_rpc_url.is_empty() {
            Some(HttpClientBuilder::default().build(config.citrea_rpc_url.clone())?)
        } else {
            None
        };

        tracing::debug!(
            "Operator idx: {:?}, db created with name: {:?}",
            idx,
            config.db_name
        );

        Ok(Self {
            rpc,
            db,
            signer,
            config,
            nofn_xonly_pk,
            idx,
            collateral_funding_txid,
            tx_sender,
            citrea_client,
        })
    }

    // /// Public endpoint for every depositor to call.
    // ///
    // /// It will get signatures from all verifiers:
    // ///
    // /// 1. Check if the deposit UTXO is valid, finalized (6 blocks confirmation) and not spent
    // /// 2. Check if we alredy created a kickoff UTXO for this deposit UTXO
    // /// 3. Create a kickoff transaction but do not broadcast it
    // ///
    // /// TODO: Create multiple kickoffs in single transaction
    // #[tracing::instrument(skip(self), err(level = tracing::Level::ERROR), ret(level = tracing::Level::TRACE))]
    // pub async fn new_deposit(
    //     &self,
    //     deposit_outpoint: OutPoint,
    //     recovery_taproot_address: Address<NetworkUnchecked>,
    //     evm_address: EVMAddress,
    // ) -> Result<(UTXO, schnorr::Signature), BridgeError> {
    //     tracing::info!(
    //         "New deposit request for UTXO: {:?}, EVM address: {:?} and recovery taproot address of: {:?}",
    //         deposit_outpoint,
    //         evm_address,
    //         recovery_taproot_address
    //     );

    //     // 1. Check if the deposit UTXO is valid, finalized (6 blocks confirmation) and not spent
    //     self.rpc
    //         .check_deposit_utxo(
    //             self.nofn_xonly_pk,
    //             &deposit_outpoint,
    //             &recovery_taproot_address,
    //             evm_address,
    //             self.config.bridge_amount_sats,
    //             self.config.confirmation_threshold,
    //             self.config.network,
    //             self.config.user_takes_after,
    //         )
    //         .await?;

    //     let mut tx = self.db.begin_transaction().await?;

    //     self.db.lock_operators_kickoff_utxo_table(&mut tx).await?;

    //     // 2. Check if we alredy created a kickoff UTXO for this deposit UTXO
    //     let kickoff_utxo = self
    //         .db
    //         .get_kickoff_utxo(Some(&mut tx), deposit_outpoint)
    //         .await?;
    //     // if we already have a kickoff UTXO for this deposit UTXO, return it
    //     if let Some(kickoff_utxo) = kickoff_utxo {
    //         tracing::debug!(
    //             "Kickoff UTXO found: {:?} already exists for deposit UTXO: {:?}",
    //             kickoff_utxo,
    //             deposit_outpoint
    //         );
    //         let kickoff_sig_hash = crate::sha256_hash!(
    //             deposit_outpoint.txid,
    //             deposit_outpoint.vout.to_be_bytes(),
    //             kickoff_utxo.outpoint.txid,
    //             kickoff_utxo.outpoint.vout.to_be_bytes()
    //         );

    //         let sig = self
    //             .signer
    //             .sign(TapSighash::from_byte_array(kickoff_sig_hash));

    //         // self.db.unlock_operators_kickoff_utxo_table(&mut tx).await?;
    //         tx.commit().await?;
    //         return Ok((kickoff_utxo, sig));
    //     }

    //     // Check if we already have an unused kickoff UTXO available
    //     let unused_kickoff_utxo = self
    //         .db
    //         .get_unused_kickoff_utxo_and_increase_idx(Some(&mut tx))
    //         .await?;
    //     if let Some(unused_kickoff_utxo) = unused_kickoff_utxo {
    //         self.db
    //             .save_kickoff_utxo(Some(&mut tx), deposit_outpoint, unused_kickoff_utxo.clone())
    //             .await?;

    //         // self.db.unlock_operators_kickoff_utxo_table(&mut tx).await?;
    //         tx.commit().await?;

    //         tracing::debug!(
    //             "Unused kickoff UTXO found: {:?} found for deposit UTXO: {:?}",
    //             unused_kickoff_utxo,
    //             deposit_outpoint
    //         );
    //         let kickoff_sig_hash = crate::sha256_hash!(
    //             deposit_outpoint.txid,
    //             deposit_outpoint.vout.to_be_bytes(),
    //             unused_kickoff_utxo.outpoint.txid,
    //             unused_kickoff_utxo.outpoint.vout.to_be_bytes()
    //         );

    //         let sig = self
    //             .signer
    //             .sign(TapSighash::from_byte_array(kickoff_sig_hash));

    //         Ok((unused_kickoff_utxo, sig))
    //     } else {
    //         // 3. Create a kickoff transaction but do not broadcast it

    //         // To create a kickoff tx, we first need a funding utxo
    //         let funding_utxo = self.db.get_funding_utxo(Some(&mut tx)).await?.ok_or(
    //             BridgeError::OperatorFundingUtxoNotFound(self.signer.address.clone()),
    //         )?;

    //         // if the amount is not enough, return an error
    //         // The amount will be calculated as if the transaction has 1 input
    //         // and (num_kickoff_utxos + 2) outputs where the first k outputs are
    //         // the kickoff outputs, the penultimante output is the change output,
    //         // and the last output is the anyonecanpay output for fee bumping.
    //         let kickoff_tx_min_relay_fee = match self.config.operator_num_kickoff_utxos_per_tx {
    //             0..=250 => 154 + 43 * self.config.operator_num_kickoff_utxos_per_tx, // Handles all values from 0 to 250
    //             _ => 156 + 43 * self.config.operator_num_kickoff_utxos_per_tx, // Handles all other values
    //         };
    //         if funding_utxo.txout.value.to_sat()
    //             < (KICKOFF_UTXO_AMOUNT_SATS.to_sat()
    //                 * self.config.operator_num_kickoff_utxos_per_tx as u64
    //                 + kickoff_tx_min_relay_fee as u64
    //                 + 330)
    //         {
    //             return Err(BridgeError::OperatorFundingUtxoAmountNotEnough(
    //                 self.signer.address.clone(),
    //             ));
    //         }
    //         let mut kickoff_tx_handler = builder::transaction::create_kickoff_utxo_txhandler(
    //             &funding_utxo,
    //             self.nofn_xonly_pk,
    //             self.signer.xonly_public_key,
    //             self.config.network,
    //             self.config.operator_num_kickoff_utxos_per_tx,
    //         );
    //         tracing::debug!(
    //             "Funding UTXO found: {:?} kickoff UTXO is created for deposit UTXO: {:?}",
    //             funding_utxo,
    //             deposit_outpoint
    //         );
    //         let sig = self
    //             .signer
    //             .sign_taproot_pubkey_spend(&mut kickoff_tx_handler, 0, None)?;
    //         handle_taproot_witness_new(&mut kickoff_tx_handler, &[sig.as_ref()], 0, None)?;
    //         tracing::debug!(
    //             "Created kickoff tx with weight: {:#?}",
    //             kickoff_tx_handler.tx.weight()
    //         );
    //         // tracing::debug!(
    //         //     "Created kickoff tx: {:#?}",
    //         //     kickoff_tx_handler.tx.raw_hex()
    //         // );
    //         // tracing::debug!(
    //         //     "For operator index: {:?} Kickoff tx handler: {:#?}",
    //         //     self.idx,
    //         //     kickoff_tx_handler
    //         // );

    //         let change_utxo = UTXO {
    //             outpoint: OutPoint {
    //                 txid: kickoff_tx_handler.tx.compute_txid(),
    //                 vout: self.config.operator_num_kickoff_utxos_per_tx as u32,
    //             },
    //             txout: kickoff_tx_handler.tx.output[self.config.operator_num_kickoff_utxos_per_tx]
    //                 .clone(),
    //         };
    //         tracing::debug!(
    //             "Change UTXO: {:?} after new kickoff UTXOs are generated for deposit UTXO: {:?}",
    //             change_utxo,
    //             deposit_outpoint
    //         );

    //         let kickoff_utxo = UTXO {
    //             outpoint: OutPoint {
    //                 txid: kickoff_tx_handler.tx.compute_txid(),
    //                 vout: 0,
    //             },
    //             txout: kickoff_tx_handler.tx.output[0].clone(),
    //         };
    //         tracing::debug!(
    //             "Kickoff UTXO: {:?} after new kickoff UTXOs are generated for deposit UTXO: {:?}",
    //             kickoff_utxo,
    //             deposit_outpoint
    //         );

    //         // In a db tx, save the kickoff_utxo for this deposit_outpoint
    //         // and update the db with the new funding_utxo as the change

    //         // let db_transaction = self.db.begin_transaction().await?;

    //         // We save the funding txid and the kickoff txid to be able to track them later
    //         self.db
    //             .save_kickoff_utxo(Some(&mut tx), deposit_outpoint, kickoff_utxo.clone())
    //             .await?;

    //         self.db
    //             .add_deposit_kickoff_generator_tx(
    //                 Some(&mut tx),
    //                 kickoff_tx_handler.tx.compute_txid(),
    //                 kickoff_tx_handler.tx.raw_hex(),
    //                 self.config.operator_num_kickoff_utxos_per_tx,
    //                 funding_utxo.outpoint.txid,
    //             )
    //             .await?;

    //         self.db.set_funding_utxo(Some(&mut tx), change_utxo).await?;

    //         tx.commit().await?;

    //         let kickoff_sig_hash = crate::sha256_hash!(
    //             deposit_outpoint.txid,
    //             deposit_outpoint.vout.to_be_bytes(),
    //             kickoff_utxo.outpoint.txid,
    //             kickoff_utxo.outpoint.vout.to_be_bytes()
    //         );

    //         let sig = self
    //             .signer
    //             .sign(TapSighash::from_byte_array(kickoff_sig_hash));

    //         Ok((kickoff_utxo, sig))
    //     }
    // }

    // /// Saves funding UTXO to the database.
    // async fn set_funding_utxo(&self, funding_utxo: UTXO) -> Result<(), BridgeError> {
    //     self.db.set_funding_utxo(None, funding_utxo).await
    // }

    /// Checks if the withdrawal amount is within the acceptable range.
    ///
    /// # Parameters
    ///
    /// - `input_amount`:
    /// - `withdrawal_amount`:
    fn is_profitable(
        &self,
        input_amount: Amount,
        withdrawal_amount: Amount,
    ) -> Result<bool, BridgeError> {
        if withdrawal_amount
            .to_sat()
            .wrapping_sub(input_amount.to_sat())
            > self.config.bridge_amount_sats.to_sat()
        {
            return Ok(false);
        }

        // Calculate net profit after the withdrawal.
        let net_profit = self.config.bridge_amount_sats - withdrawal_amount;

        // Net profit must be bigger than withdrawal fee.
        Ok(net_profit
            > self
                .config
                .operator_withdrawal_fee_sats
                .ok_or(BridgeError::ConfigError(
                    "Operator withdrawal fee sats is not specified in configuration file"
                        .to_string(),
                ))?)
    }

    /// Checks of the withdrawal has been made on Citrea, verifies a given
    /// [`bitcoin::sighash::TapSighashType::SinglePlusAnyoneCanPay`] signature,
    /// checks if it is profitable and finally, funds the withdrawal.
    ///
    /// # Parameters
    ///
    /// - `withdrawal_idx`: Citrea withdrawal UTXO index
    /// - `user_sig`: User's signature that is going to be used for signing withdrawal transaction input
    /// - `input_utxo`:
    /// - `output_txout`:
    ///
    /// # Returns
    ///
    /// Withdrawal transaction's transaction id.
    #[tracing::instrument(skip(self), err(level = tracing::Level::ERROR), ret(level = tracing::Level::TRACE))]
    pub async fn new_withdrawal_sig(
        &self,
        withdrawal_idx: u32,
        user_sig: schnorr::Signature,
        input_utxo: UTXO,
        output_txout: TxOut,
    ) -> Result<Txid, BridgeError> {
        // Check Citrea for the withdrawal state.
        if let Some(citrea_client) = &self.citrea_client {
            // See: https://gist.github.com/okkothejawa/a9379b02a16dada07a2b85cbbd3c1e80
            let params = rpc_params![
                json!({
                    "to": "0x3100000000000000000000000000000000000002",
                    "data": format!("0x471ba1e300000000000000000000000000000000000000000000000000000000{}",
                    hex::encode(withdrawal_idx.to_be_bytes())),
                }),
                "latest"
            ];
            let response: String = citrea_client.request("eth_call", params).await?;

            let txid_response = &response[2..66];
            let txid = hex::decode(txid_response).map_err(|e| BridgeError::Error(e.to_string()))?;
            // txid.reverse(); // TODO: we should need to reverse this, test this with declareWithdrawalFiller

            let txid = Txid::from_slice(&txid)?;
            if txid != input_utxo.outpoint.txid || 0 != input_utxo.outpoint.vout {
                // TODO: Fix this, vout can be different from 0 as well
                return Err(BridgeError::InvalidInputUTXO(
                    txid,
                    input_utxo.outpoint.txid,
                ));
            }
        }

        if !self.is_profitable(input_utxo.txout.value, output_txout.value)? {
            return Err(BridgeError::NotEnoughFeeForOperator);
        }

        let user_xonly_pk =
            XOnlyPublicKey::from_slice(&input_utxo.txout.script_pubkey.as_bytes()[2..34])?;

        let payout_txhandler = builder::transaction::create_payout_txhandler(
            input_utxo,
            output_txout,
            self.idx,
            user_sig,
            self.config.network,
        )?;

        let sighash = payout_txhandler.calculate_pubkey_spend_sighash(
            0,
            Some(bitcoin::sighash::TapSighashType::SinglePlusAnyoneCanPay),
        )?;

        SECP.verify_schnorr(
            &user_sig,
            &Message::from_digest(*sighash.as_byte_array()),
            &user_xonly_pk,
        )?;

        let funded_tx = self
            .rpc
            .client
            .fund_raw_transaction(
                payout_txhandler.get_cached_tx(),
                Some(&bitcoincore_rpc::json::FundRawTransactionOptions {
                    add_inputs: Some(true),
                    change_address: None,
                    change_position: Some(1),
                    change_type: None,
                    include_watching: None,
                    lock_unspents: None,
                    fee_rate: None,
                    subtract_fee_from_outputs: None,
                    replaceable: None,
                    conf_target: None,
                    estimate_mode: None,
                }),
                None,
            )
            .await?
            .hex;

        let signed_tx: Transaction = deserialize(
            &self
                .rpc
                .client
                .sign_raw_transaction_with_wallet(&funded_tx, None, None)
                .await?
                .hex,
        )?;

        Ok(self.rpc.client.send_raw_transaction(&signed_tx).await?)
    }

    /// Checks Citrea if a withdrawal is finalized.
    ///
    /// Calls `withdrawFillers(withdrawal_idx)` to check the returned id is our
    /// operator's id. Then calculates `move_txid` and calls
    /// `txIdToDepositId(move_txid)` to check if returned id is
    /// `withdrawal_idx`.
    pub async fn check_citrea_for_withdrawal(
        &self,
        withdrawal_idx: u32,
        _deposit_outpoint: OutPoint,
    ) -> Result<(), BridgeError> {
        // Don't check anything if Citrea client is not specified.
        let citrea_client = match &self.citrea_client {
            Some(c) => c,
            None => return Ok(()),
        };

        // Check for operator id.
        {
            // See: https://gist.github.com/okkothejawa/a9379b02a16dada07a2b85cbbd3c1e80
            let params = rpc_params![
                json!({
                    "to": "0x3100000000000000000000000000000000000002",
                    "data": format!("0xc045577b00000000000000000000000000000000000000000000000000000000{}",
                    hex::encode(withdrawal_idx.to_be_bytes())),
                }),
                "latest"
            ];
            let response: String = citrea_client.request("eth_call", params).await?;

            let operator_idx_as_vec = hex::decode(&response[58..66]).map_err(|_| {
                BridgeError::InvalidCitreaResponse(format!(
                    "Failed to decode operator_idx hex from response: OperatorIdx = {}",
                    &response[58..66]
                ))
            })?;
            let operator_idx = u32::from_be_bytes(
                operator_idx_as_vec
                    .try_into()
                    .expect("length statically known"),
            );

            if operator_idx - 1 != self.idx as u32 {
                return Err(BridgeError::InvalidOperatorIndex(
                    operator_idx as usize,
                    self.idx,
                ));
            }
        }

        // Check for withdrawal idx.
        {
            // let move_txid = builder::transaction::create_move_to_vault_tx(
            //     deposit_outpoint,
            //     self.nofn_xonly_pk,
            //     self.config.bridge_amount_sats,
            //     self.config.network,
            // )
            // .compute_txid();

            // See: https://gist.github.com/okkothejawa/a9379b02a16dada07a2b85cbbd3c1e80
            let params = rpc_params![json!({
                "to": "0x3100000000000000000000000000000000000002",
                "data": format!("0x11e53a01{}",
                // hex::encode(move_txid.to_byte_array())),
                hex::encode([0]))
            })];
            let response: String = citrea_client.request("eth_call", params).await?;

            let deposit_idx_response = &response[58..66];
            let deposit_idx_as_vec = hex::decode(deposit_idx_response).map_err(|_| {
                BridgeError::InvalidCitreaResponse(format!(
                    "Invalid deposit idx response from Citrea, deposit idx = {}",
                    &response[58..66]
                ))
            })?;
            let deposit_idx = u32::from_be_bytes(
                deposit_idx_as_vec
                    .try_into()
                    .expect("length statically known"),
            );

            if deposit_idx - 1 != withdrawal_idx {
                return Err(BridgeError::InvalidDepositOutpointGiven(
                    deposit_idx as usize - 1,
                    withdrawal_idx as usize,
                ));
            }
        }

        Ok(())
    }

    // #[tracing::instrument(skip(self), err(level = tracing::Level::ERROR), ret(level = tracing::Level::TRACE))]
    // pub(crate) async fn withdrawal_proved_on_citrea(
    //     &self,
    //     withdrawal_idx: u32,
    //     deposit_outpoint: OutPoint,
    // ) -> Result<Vec<String>, BridgeError> {
    //     self.check_citrea_for_withdrawal(withdrawal_idx, deposit_outpoint)
    //         .await?;

    //     let kickoff_utxo = self
    //         .db
    //         .get_kickoff_utxo(None, deposit_outpoint)
    //         .await?
    //         .ok_or(BridgeError::KickoffOutpointsNotFound)?;
    //     tracing::debug!("Kickoff UTXO FOUND after withdrawal: {:?}", kickoff_utxo);

    //     // Check if current TxId is onchain or in mempool.
    //     let mut txs_to_be_sent = vec![];
    //     let mut current_searching_txid = kickoff_utxo.outpoint.txid;
    //     let mut found_txid = false;
    //     for _ in 0..25 {
    //         if self
    //             .rpc
    //             .client
    //             .get_raw_transaction(&current_searching_txid, None)
    //             .await
    //             .is_ok()
    //         {
    //             found_txid = true;
    //             break;
    //         }

    //         // Fetch the transaction and continue the loop.
    //         let (raw_signed_tx, _, _, funding_txid) = self
    //             .db
    //             .get_deposit_kickoff_generator_tx(current_searching_txid)
    //             .await?
    //             .ok_or(BridgeError::KickoffGeneratorTxNotFound)?;

    //         txs_to_be_sent.push(raw_signed_tx);
    //         current_searching_txid = funding_txid;
    //     }
    //     txs_to_be_sent.reverse();

    //     if !found_txid {
    //         return Err(BridgeError::KickoffGeneratorTxsTooManyIterations); // TODO: Fix this error
    //     }

    //     let mut slash_or_take_tx_handler = builder::transaction::create_slash_or_take_tx(
    //         deposit_outpoint,
    //         kickoff_utxo.clone(),
    //         self.signer.xonly_public_key,
    //         self.idx,
    //         self.nofn_xonly_pk,
    //         self.config.network,
    //         self.config.user_takes_after,
    //         self.config.operator_takes_after,
    //         self.config.bridge_amount_sats,
    //     );

    //     let slash_or_take_utxo = UTXO {
    //         outpoint: OutPoint {
    //             txid: slash_or_take_tx_handler.tx.compute_txid(),
    //             vout: 0,
    //         },
    //         txout: slash_or_take_tx_handler.tx.output[0].clone(),
    //     };

    //     let nofn_sig = self
    //         .db
    //         .get_slash_or_take_sig(deposit_outpoint, kickoff_utxo.clone())
    //         .await?
    //         .ok_or(BridgeError::OperatorSlashOrTakeSigNotFound)?;

    //     let our_sig =
    //         self.signer
    //             .sign_taproot_script_spend_tx(&mut slash_or_take_tx_handler, 0, 0)?;

    //     handle_taproot_witness_new(
    //         &mut slash_or_take_tx_handler,
    //         &[our_sig.as_ref(), nofn_sig.as_ref()],
    //         0,
    //         Some(0),
    //     )?;

    //     txs_to_be_sent.push(slash_or_take_tx_handler.tx.raw_hex());

    //     let move_tx = builder::transaction::create_move_to_vault_tx(
    //         deposit_outpoint,
    //         self.nofn_xonly_pk,
    //         self.config.bridge_amount_sats,
    //         self.config.network,
    //     );
    //     let bridge_fund_outpoint = OutPoint {
    //         txid: move_tx.compute_txid(),
    //         vout: 0,
    //     };

    //     let mut operator_takes_tx = builder::transaction::create_operator_takes_tx(
    //         bridge_fund_outpoint,
    //         slash_or_take_utxo,
    //         self.signer.xonly_public_key,
    //         self.nofn_xonly_pk,
    //         self.config.network,
    //         self.config.operator_takes_after,
    //         self.config.bridge_amount_sats,
    //         self.config.operator_wallet_addresses[self.idx].clone(),
    //     );

    //     let operator_takes_nofn_sig = self
    //         .db
    //         .get_operator_take_sig(deposit_outpoint, kickoff_utxo)
    //         .await?
    //         .ok_or(BridgeError::OperatorTakesSigNotFound)?;
    //     tracing::debug!("Operator Found nofn sig: {:?}", operator_takes_nofn_sig);

    //     let our_sig = self
    //         .signer
    //         .sign_taproot_script_spend_tx(&mut operator_takes_tx, 1, 0)?;

    //     handle_taproot_witness_new(
    //         &mut operator_takes_tx,
    //         &[operator_takes_nofn_sig.as_ref()],
    //         0,
    //         None,
    //     )?;
    //     handle_taproot_witness_new(&mut operator_takes_tx, &[our_sig.as_ref()], 1, Some(0))?;

    //     txs_to_be_sent.push(operator_takes_tx.tx.raw_hex());

    //     Ok(txs_to_be_sent)
    // }

    /// Generates Winternitz public keys for every watchtower challenge and
    /// BitVM assert tx.
    ///
    /// # Returns
    ///
    /// - [`Vec<Vec<winternitz::PublicKey>>`]: Winternitz public keys for
    ///   `watchtower index` row and `BitVM assert tx index` column.
    pub fn get_winternitz_public_keys(&self) -> Result<Vec<winternitz::PublicKey>, BridgeError> {
        // TODO: Misleading name
        let mut winternitz_pubkeys = Vec::new();

        for sequential_collateral_tx in 0..self.config.num_sequential_collateral_txs as u32 {
            for kickoff_idx in 0..self.config.num_kickoffs_per_sequential_collateral_tx as u32 {
                // ALL_BITVM_INTERMEDIATE_VARIABLES is a global variable that contains the intermediate variables for the BitVM in BTreeMap
                for (intermediate_step, intermediate_step_size) in
                    crate::utils::BITVM_CACHE.intermediate_variables.iter()
                {
                    let step_name = intermediate_step.as_str();
                    let path = WinternitzDerivationPath {
                        message_length: *intermediate_step_size as u32 * 2,
                        log_d: 4,
                        tx_type: crate::actor::TxType::BitVM,
                        index: Some(self.idx as u32),
                        operator_idx: None,
                        watchtower_idx: None,
                        sequential_collateral_tx_idx: Some(sequential_collateral_tx),
                        kickoff_idx: Some(kickoff_idx),
                        intermediate_step_name: Some(step_name),
                    };

                    winternitz_pubkeys.push(self.signer.derive_winternitz_pk(path)?);
                }
            }
        }

        Ok(winternitz_pubkeys)
    }

    pub fn generate_challenge_ack_preimages_and_hashes(
        &self,
    ) -> Result<Vec<PublicHash>, BridgeError> {
        let mut preimages = Vec::new();

        for sequential_collateral_tx_idx in 0..self.config.num_sequential_collateral_txs as u32 {
            for kickoff_idx in 0..self.config.num_kickoffs_per_sequential_collateral_tx as u32 {
                for watchtower_idx in 0..self.config.num_watchtowers {
                    let path = WinternitzDerivationPath {
                        message_length: 1,
                        log_d: 1,
                        tx_type: crate::actor::TxType::OperatorChallengeACK,
                        index: None,
                        operator_idx: Some(self.idx as u32), // TODO: Handle casting better
                        watchtower_idx: Some(watchtower_idx as u32), // TODO: Handle casting better
                        sequential_collateral_tx_idx: Some(sequential_collateral_tx_idx),
                        kickoff_idx: Some(kickoff_idx),
                        intermediate_step_name: None,
                    };
                    let hash = self.signer.generate_public_hash_from_path(path)?;
                    preimages.push(hash); // Subject to change
                }
            }
        }
        Ok(preimages)
    }
}

#[cfg(test)]
mod tests {

    use crate::{
        config::BridgeConfig, database::Database, initialize_database, utils::initialize_logger,
    };
    use crate::{
        create_test_config_with_thread_name, extended_rpc::ExtendedRpc, operator::Operator,
    };

    // #[tokio::test]
    // async fn set_funding_utxo() {
    //     let config = create_test_config_with_thread_name!(None);
    //     let rpc = ExtendedRpc::connect(
    //         config.bitcoin_rpc_url.clone(),
    //         config.bitcoin_rpc_user.clone(),
    //         config.bitcoin_rpc_password.clone(),
    //     )
    //     .await;

    //     let operator = Operator::new(config, rpc).await.unwrap();

    //     let funding_utxo = UTXO {
    //         outpoint: OutPoint {
    //             txid: Txid::all_zeros(),
    //             vout: 0x45,
    //         },
    //         txout: TxOut {
    //             value: Amount::from_sat(0x1F),
    //             script_pubkey: ScriptBuf::new(),
    //         },
    //     };

    //     operator
    //         .set_funding_utxo(funding_utxo.clone())
    //         .await
    //         .unwrap();

    //     let db_funding_utxo = operator.db.get_funding_utxo(None).await.unwrap().unwrap();

    //     assert_eq!(funding_utxo, db_funding_utxo);
    // }

    // #[tokio::test]
    // async fn is_profitable() {
    //     let mut config = create_test_config_with_thread_name!(None);
    //     let rpc = ExtendedRpc::connect(
    //         config.bitcoin_rpc_url.clone(),
    //         config.bitcoin_rpc_user.clone(),
    //         config.bitcoin_rpc_password.clone(),
    //     )
    //     .await;

    //     config.bridge_amount_sats = Amount::from_sat(0x45);
    //     config.operator_withdrawal_fee_sats = Some(Amount::from_sat(0x1F));

    //     let operator = Operator::new(config.clone(), rpc).await.unwrap();

    //     // Smaller input amount must not cause a panic.
    //     operator.is_profitable(Amount::from_sat(3), Amount::from_sat(1));
    //     // Bigger input amount must not cause a panic.
    //     operator.is_profitable(Amount::from_sat(6), Amount::from_sat(9));

    //     // False because difference between input and withdrawal amount is
    //     // bigger than `config.bridge_amount_sats`.
    //     assert!(!operator.is_profitable(Amount::from_sat(6), Amount::from_sat(90)));

    //     // False because net profit is smaller than
    //     // `config.operator_withdrawal_fee_sats`.
    //     assert!(!operator.is_profitable(Amount::from_sat(0), config.bridge_amount_sats));

    //     // True because net profit is bigger than
    //     // `config.operator_withdrawal_fee_sats`.
    //     assert!(operator.is_profitable(
    //         Amount::from_sat(0),
    //         config.operator_withdrawal_fee_sats.unwrap() - Amount::from_sat(1)
    //     ));
    // }

    #[tokio::test]
    #[ignore = "Design changes in progress"]
    async fn get_winternitz_public_keys() {
        let config = create_test_config_with_thread_name!(None);
        let rpc = ExtendedRpc::connect(
            config.bitcoin_rpc_url.clone(),
            config.bitcoin_rpc_user.clone(),
            config.bitcoin_rpc_password.clone(),
        )
        .await
        .unwrap();

        let operator = Operator::new(config.clone(), rpc).await.unwrap();

        let winternitz_public_key = operator.get_winternitz_public_keys().unwrap();
        assert_eq!(
            winternitz_public_key.len(),
            config.num_sequential_collateral_txs * config.num_kickoffs_per_sequential_collateral_tx
        );
    }

    #[tokio::test]
    async fn test_generate_preimages_and_hashes() {
        let config = create_test_config_with_thread_name!(None);
        let rpc = ExtendedRpc::connect(
            config.bitcoin_rpc_url.clone(),
            config.bitcoin_rpc_user.clone(),
            config.bitcoin_rpc_password.clone(),
        )
        .await
        .unwrap();

        let operator = Operator::new(config.clone(), rpc).await.unwrap();

        let preimages = operator
            .generate_challenge_ack_preimages_and_hashes()
            .unwrap();
        assert_eq!(
            preimages.len(),
            config.num_sequential_collateral_txs
                * config.num_kickoffs_per_sequential_collateral_tx
                * config.num_watchtowers
        );
    }
}<|MERGE_RESOLUTION|>--- conflicted
+++ resolved
@@ -7,17 +7,13 @@
 use crate::errors::BridgeError;
 use crate::extended_rpc::ExtendedRpc;
 use crate::musig2::AggregateFromPublicKeys;
-<<<<<<< HEAD
 use crate::tx_sender::TxSender;
-use bitcoin::{Amount, OutPoint, Txid, XOnlyPublicKey};
-=======
 use crate::utils::SECP;
 use crate::{builder, UTXO};
 use bitcoin::consensus::deserialize;
 use bitcoin::hashes::Hash;
 use bitcoin::secp256k1::{schnorr, Message};
 use bitcoin::{Amount, OutPoint, Transaction, TxOut, Txid, XOnlyPublicKey};
->>>>>>> aa0864aa
 use bitcoincore_rpc::RpcApi;
 use bitvm::signatures::winternitz;
 use jsonrpsee::core::client::ClientT;
@@ -43,14 +39,7 @@
 
 impl Operator {
     /// Creates a new `Operator`.
-<<<<<<< HEAD
-    // #[tracing::instrument(skip_all, err(level = tracing::Level::ERROR))]
     pub async fn new(config: BridgeConfig, rpc: ExtendedRpc) -> Result<Self, BridgeError> {
-        // let num_verifiers = config.verifiers_public_keys.len();
-
-=======
-    pub async fn new(config: BridgeConfig, rpc: ExtendedRpc) -> Result<Self, BridgeError> {
->>>>>>> aa0864aa
         let signer = Actor::new(
             config.secret_key,
             config.winternitz_secret_key,
