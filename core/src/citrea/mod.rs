--- conflicted
+++ resolved
@@ -164,7 +164,12 @@
             let filter = filter.from_block(BlockNumberOrTag::Number(from_height));
             let filter = filter.to_block(BlockNumberOrTag::Number(to_height));
 
-            let logs_chunk = self.contract.provider().get_logs(&filter).await?;
+            let logs_chunk = self
+                .contract
+                .provider()
+                .get_logs(&filter)
+                .await
+                .wrap_err("Failed to get logs")?;
             logs.extend(logs_chunk);
 
             from_height += to_height;
@@ -201,12 +206,9 @@
             provider,
         );
 
-        let client = HttpClientBuilder::default()
-            .build(citrea_rpc_url)
-            .wrap_err("Failed to build citrea rpc client")?;
-        let light_client_prover_client = HttpClientBuilder::default()
-            .build(light_client_prover_url)
-            .wrap_err("Failed to build light client prover client")?;
+        let client = HttpClientBuilder::default().build(citrea_rpc_url)?;
+        let light_client_prover_client =
+            HttpClientBuilder::default().build(light_client_prover_url)?;
 
         Ok(CitreaClient {
             client,
@@ -221,8 +223,7 @@
             .contract
             .withdrawalUTXOs(U256::from(withdrawal_index))
             .call()
-            .await
-            .wrap_err("Failed to call withdrawalUTXOs")?;
+            .await?;
 
         let txid = withdrawal_utxo.txId.0;
         let txid = Txid::from_slice(txid.as_slice())?;
@@ -233,52 +234,7 @@
         Ok(OutPoint { txid, vout })
     }
 
-<<<<<<< HEAD
-    /// Returns all logs for the given filter and block range while considering
-    /// about the 1000 block limit.
-    async fn get_logs(
-        &self,
-        filter: Filter,
-        from_height: u64,
-        to_height: u64,
-    ) -> Result<Vec<Log>, BridgeError> {
-        let mut logs = vec![];
-
-        let mut from_height = from_height;
-        while from_height <= to_height {
-            // Block num is 999 because limits are inclusive.
-            let to_height = std::cmp::min(from_height + 999, to_height);
-            tracing::debug!("Fetching logs from {} to {}", from_height, to_height);
-
-            // Update filter with the new range.
-            let filter = filter.clone();
-            let filter = filter.from_block(BlockNumberOrTag::Number(from_height));
-            let filter = filter.to_block(BlockNumberOrTag::Number(to_height));
-
-            let logs_chunk = self
-                .contract
-                .provider()
-                .get_logs(&filter)
-                .await
-                .wrap_err("Failed to get logs")?;
-            logs.extend(logs_chunk);
-
-            from_height += to_height;
-        }
-
-        Ok(logs)
-    }
-
-    /// Returns deposit move txids with index for a given range of blocks.
-    ///
-    /// # Parameters
-    ///
-    /// - `from_height`: Start block height (inclusive)
-    /// - `to_height`: End block height (inclusive)
-    pub async fn collect_deposit_move_txids(
-=======
     async fn collect_deposit_move_txids(
->>>>>>> c294805c
         &self,
         from_height: u64,
         to_height: u64,
