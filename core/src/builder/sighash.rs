//! # Sighash Builder
//!
//! Sighash builder provides useful functions for building related SigHashes.
//! Sighash is the message that is signed by the private key of the signer. It is used to signal
//! under which conditions the input is signed. For more, see:
//! https://developer.bitcoin.org/devguide/transactions.html?highlight=sighash#signature-hash-types

use crate::config::BridgeConfig;
use crate::constants::PARALLEL_ASSERT_TX_CHAIN_SIZE;
use crate::errors::BridgeError;
use crate::rpc::clementine::tagged_signature::SignatureId;
use crate::{builder, database::Database, EVMAddress};
use async_stream::try_stream;
<<<<<<< HEAD
use bitcoin::{address::NetworkUnchecked, Address, OutPoint};
=======
use bitcoin::{address::NetworkUnchecked, Address, Amount, OutPoint, TapSighashType};
>>>>>>> 05e4c5ce
use bitcoin::{TapSighash, Txid, XOnlyPublicKey};
use futures_core::stream::Stream;

/// Returns the number of required signatures for N-of-N signing session.
pub fn calculate_num_required_nofn_sigs(config: &BridgeConfig) -> usize {
    let &BridgeConfig {
        num_operators,
        num_sequential_collateral_txs,
        num_kickoffs_per_sequential_collateral_tx,
        ..
    } = config;
    num_operators
        * num_sequential_collateral_txs
        * num_kickoffs_per_sequential_collateral_tx
        * calculate_num_required_nofn_sigs_per_kickoff(config)
}

// WIP: For now, this is equal to the number of sighashes we yield in create_operator_sighash_stream.
// This will change as we implement the system design.
pub fn calculate_num_required_operator_sigs(config: &BridgeConfig) -> usize {
    let &BridgeConfig {
        num_sequential_collateral_txs,
        num_kickoffs_per_sequential_collateral_tx,
        ..
    } = config;
    num_sequential_collateral_txs
        * num_kickoffs_per_sequential_collateral_tx
        * calculate_num_required_operator_sigs_per_kickoff()
}

pub fn calculate_num_required_nofn_sigs_per_kickoff(
    &BridgeConfig {
        num_watchtowers, ..
    }: &BridgeConfig,
) -> usize {
    10 + 2 * num_watchtowers
}

pub fn calculate_num_required_operator_sigs_per_kickoff() -> usize {
    3
}

#[derive(Copy, Clone, Debug)]
pub struct PartialSignatureInfo {
    pub operator_idx: usize,
    pub sequential_collateral_idx: usize,
    pub kickoff_utxo_idx: usize,
}

#[derive(Copy, Clone, Debug)]
pub struct SignatureInfo {
    pub operator_idx: usize,
    pub sequential_collateral_idx: usize,
    pub kickoff_utxo_idx: usize,
    pub signature_id: SignatureId,
}

impl PartialSignatureInfo {
    pub fn new(
        operator_idx: usize,
        sequential_collateral_idx: usize,
        kickoff_utxo_idx: usize,
    ) -> PartialSignatureInfo {
        PartialSignatureInfo {
            operator_idx,
            sequential_collateral_idx,
            kickoff_utxo_idx,
        }
    }
    pub fn complete(&self, signature_id: SignatureId) -> SignatureInfo {
        SignatureInfo {
            operator_idx: self.operator_idx,
            sequential_collateral_idx: self.sequential_collateral_idx,
            kickoff_utxo_idx: self.kickoff_utxo_idx,
            signature_id,
        }
    }
}

/// Refer to bridge design diagram to see which NofN signatures are needed (the ones marked with blue arrows).
/// These sighashes are needed in order to create the message to be signed later for MuSig2 of NofN.
/// WIP: Update if the design changes.
/// For a given deposit tx, for each operator and sequential_collateral tx, generates the sighash stream for:
/// - challenge_tx,
/// - start_happy_reimburse_tx,
/// - happy_reimburse_tx,
/// - watchtower_challenge_kickoff_tx,
/// - kickoff_timeout_tx,
/// - for each watchtower, operator_challenge_NACK_tx (for 2 inputs),
/// - assert_end_tx,
/// - disprove_timeout_tx (for 2 inputs),
/// - already_disproved_tx,
/// - reimburse_tx.
pub fn create_nofn_sighash_stream(
    db: Database,
    config: BridgeConfig,
    deposit_outpoint: OutPoint,
    evm_address: EVMAddress,
    recovery_taproot_address: Address<NetworkUnchecked>,
    nofn_xonly_pk: XOnlyPublicKey,
) -> impl Stream<Item = Result<(TapSighash, SignatureInfo), BridgeError>> {
    try_stream! {
        // Create move_tx handler. This is unique for each deposit tx.
        let move_txhandler = builder::transaction::create_move_to_vault_txhandler(
            deposit_outpoint,
            evm_address,
            &recovery_taproot_address,
            nofn_xonly_pk,
            config.user_takes_after,
            config.bridge_amount_sats,
            config.network,
        )?;
        // Get operator details (for each operator, (X-Only Public Key, Address, Collateral Funding Txid))
        let operators: Vec<(XOnlyPublicKey, bitcoin::Address, Txid)> =
            db.get_operators(None).await?;
        if operators.len() < config.num_operators {
            Err(BridgeError::NotEnoughOperators)?;
        }

        for (operator_idx, (operator_xonly_pk, operator_reimburse_address, collateral_funding_txid)) in
            operators.iter().enumerate()
        {
            // Get all the watchtower challenge addresses for this operator. We have all of them here (for all the kickoff_utxos).
            // TODO: Make this more efficient
            let watchtower_all_challenge_addresses = (0..config.num_watchtowers)
                .map(|i| db.get_watchtower_challenge_addresses(None, i as u32, operator_idx as u32))
                .collect::<Vec<_>>();
            let watchtower_all_challenge_addresses = futures::future::try_join_all(watchtower_all_challenge_addresses).await?;

            let mut input_txid = *collateral_funding_txid;
            let mut input_amount = config.collateral_funding_amount;

            // For each sequential_collateral_tx, we have multiple kickoff_utxos as the connectors.
            for sequential_collateral_tx_idx in 0..config.num_sequential_collateral_txs {
                // Create the sequential_collateral_tx handler.
                let sequential_collateral_txhandler = builder::transaction::create_sequential_collateral_txhandler(
                    *operator_xonly_pk,
                    input_txid,
                    input_amount,
                    config.timeout_block_count,
                    config.max_withdrawal_time_block_count,
                    config.num_kickoffs_per_sequential_collateral_tx,
                    config.network,
                )?;

                // Create the reimburse_generator_tx handler.
                let reimburse_generator_txhandler = builder::transaction::create_reimburse_generator_txhandler(
                    &sequential_collateral_txhandler,
                    *operator_xonly_pk,
                    config.num_kickoffs_per_sequential_collateral_tx,
                    config.max_withdrawal_time_block_count,
                    config.network,
                )?;

                // For each kickoff_utxo, it connnects to a kickoff_tx that results in
                // either start_happy_reimburse_tx
                // or challenge_tx, which forces the operator to initiate BitVM sequence
                // (assert_begin_tx -> assert_end_tx -> either disprove_timeout_tx or already_disproven_tx).
                // If the operator is honest, the sequence will end with the operator being able to send the reimburse_tx.
                // Otherwise, by using the disprove_tx, the operator's sequential_collateral_tx burn connector will be burned.
                for kickoff_idx in 0..config.num_kickoffs_per_sequential_collateral_tx {
                    let partial = PartialSignatureInfo::new(operator_idx, sequential_collateral_tx_idx, kickoff_idx);

                    let kickoff_txhandler = builder::transaction::create_kickoff_txhandler(
                        &sequential_collateral_txhandler,
                        kickoff_idx,
                        nofn_xonly_pk,
                        *operator_xonly_pk,
                        *move_txhandler.get_txid(),
                        operator_idx,
                        config.network,
                    )?;

                    // Creates the challenge_tx handler.
                    let challenge_tx = builder::transaction::create_challenge_txhandler(
                        &kickoff_txhandler,
                        operator_reimburse_address,
                    )?;

                    // Yields the sighash for the challenge_tx.input[0], which spends kickoff_tx.input[1] using SinglePlusAnyoneCanPay.
                    yield (challenge_tx.calculate_sighash(
                        0,
                        bitcoin::sighash::TapSighashType::SinglePlusAnyoneCanPay
                    )?, partial.complete(challenge_tx.get_signature_id(0)?));

                    // Creates the start_happy_reimburse_tx handler.
                    let start_happy_reimburse_txhandler = builder::transaction::create_start_happy_reimburse_txhandler(
                        &kickoff_txhandler,
                        *operator_xonly_pk,
                        config.network
                    )?;
                    // Yields the sighash for the start_happy_reimburse_tx.input[1], which spends kickoff_tx.output[3].
                    yield (start_happy_reimburse_txhandler.calculate_sighash(
                        1,
                        TapSighashType::Default
                    )?, partial.complete(start_happy_reimburse_txhandler.get_signature_id(1)?));

                    // Creates the happy_reimburse_tx handler.
                    let happy_reimburse_txhandler = builder::transaction::create_happy_reimburse_txhandler(
                        &move_txhandler,
                        &start_happy_reimburse_txhandler,
                        &reimburse_generator_txhandler,
                        kickoff_idx,
                        operator_reimburse_address,
                    )?;

                    // Yields the sighash for the happy_reimburse_tx.input[0], which spends move_to_vault_tx.output[0].
                    yield (happy_reimburse_txhandler.calculate_sighash(
                        0,
                        TapSighashType::Default
                    )?, partial.complete(happy_reimburse_txhandler.get_signature_id(0)?));

                    // Collect the challenge Winternitz pubkeys for this specific kickoff_utxo.
                    let watchtower_challenge_addresses = (0..config.num_watchtowers)
                        .map(|i| watchtower_all_challenge_addresses[i][sequential_collateral_tx_idx * config.num_kickoffs_per_sequential_collateral_tx + kickoff_idx].clone())
                        .collect::<Vec<_>>();

                    let watchtower_challenge_kickoff_txhandler =
                        builder::transaction::create_watchtower_challenge_kickoff_txhandler_from_db(
                            &kickoff_txhandler,
                            config.num_watchtowers as u32,
                            &watchtower_challenge_addresses,
                        )?;

                    // Yields the sighash for the watchtower_challenge_kickoff_tx.input[0], which spends kickoff_tx.input[0].
                    yield (watchtower_challenge_kickoff_txhandler.calculate_sighash(
                        0,
                        TapSighashType::Default,
                    )?, partial.complete(watchtower_challenge_kickoff_txhandler.get_signature_id(0)?));

                    // Creates the kickoff_timeout_tx handler.
                    let kickoff_timeout_txhandler = builder::transaction::create_kickoff_timeout_txhandler(
                        &kickoff_txhandler,
                        &sequential_collateral_txhandler,
                    )?;

                    // Yields the sighash for the kickoff_timeout_tx.input[0], which spends kickoff_tx.output[3].
                    yield (kickoff_timeout_txhandler.calculate_sighash(
                        0,
<<<<<<< HEAD
                        bitcoin::TapSighashType::Default
=======
                        TapSighashType::Default
>>>>>>> 05e4c5ce
                    )?, partial.complete(kickoff_timeout_txhandler.get_signature_id(0)?));

                    let public_hashes = db.get_operators_challenge_ack_hashes(None, operator_idx as i32, sequential_collateral_tx_idx as i32, kickoff_idx as i32).await?.ok_or(BridgeError::WatchtowerPublicHashesNotFound(operator_idx as i32, sequential_collateral_tx_idx as i32, kickoff_idx as i32))?;
                    // Each watchtower will sign their Groth16 proof of the header chain circuit. Then, the operator will either
                    // - acknowledge the challenge by sending the operator_challenge_ACK_tx, which will prevent the burning of the kickoff_tx.output[2],
                    // - or do nothing, which will cause one to send the operator_challenge_NACK_tx, which will burn the kickoff_tx.output[2]
                    // using watchtower_challenge_tx.output[0].
                    for (watchtower_idx, public_hash) in public_hashes.iter().enumerate() {
                        // Creates the watchtower_challenge_tx handler.
                        let watchtower_challenge_txhandler =
                            builder::transaction::create_watchtower_challenge_txhandler_from_db(
                                &watchtower_challenge_kickoff_txhandler,
                                watchtower_idx,
                                public_hash,
                                nofn_xonly_pk,
                                *operator_xonly_pk,
                                config.network,
                            )?;

                        // Creates the operator_challenge_NACK_tx handler.
                        let operator_challenge_nack_txhandler =
                            builder::transaction::create_operator_challenge_nack_txhandler(
                                &watchtower_challenge_txhandler,
                                watchtower_idx,
                                &kickoff_txhandler
                            )?;

                        // Yields the sighash for the operator_challenge_NACK_tx.input[0], which spends watchtower_challenge_tx.output[0].
                        yield (operator_challenge_nack_txhandler.calculate_sighash(
                            0,
<<<<<<< HEAD
                            1,
                            bitcoin::TapSighashType::Default,
=======
                            TapSighashType::Default,
>>>>>>> 05e4c5ce
                        )?, partial.complete(operator_challenge_nack_txhandler.get_signature_id(0)?));

                        // Yields the sighash for the operator_challenge_NACK_tx.input[1], which spends kickoff_tx.output[2].
                        yield (operator_challenge_nack_txhandler.calculate_sighash(
                            1,
                            TapSighashType::Default
                        )?, partial.complete(operator_challenge_nack_txhandler.get_signature_id(1)?));
                    }

                    let (assert_tx_addrs, root_hash, _public_input_wots) = db.get_bitvm_setup(None, operator_idx as i32, sequential_collateral_tx_idx as i32, kickoff_idx as i32).await?.ok_or(BridgeError::BitvmSetupNotFound(operator_idx as i32, sequential_collateral_tx_idx as i32, kickoff_idx as i32))?;

                    // Creates the assert_begin_tx handler.
                    let assert_begin_txhandler = builder::transaction::create_assert_begin_txhandler(
                        &kickoff_txhandler,
                        &assert_tx_addrs,
                        config.network,
                    )?;

                    // Creates the assert_end_tx handler.
                    let assert_end_txhandler = builder::transaction::create_assert_end_txhandler(
                        &kickoff_txhandler,
                        &assert_begin_txhandler,
                        &assert_tx_addrs,
                        &root_hash,
                        nofn_xonly_pk,
                        config.network,
                    )?;

                    // Yields the sighash for the assert_end_tx, which spends kickoff_tx.output[3].
                    yield (assert_end_txhandler.calculate_sighash(
                        PARALLEL_ASSERT_TX_CHAIN_SIZE,
                        TapSighashType::Default,
                    )?, partial.complete(assert_end_txhandler.get_signature_id(PARALLEL_ASSERT_TX_CHAIN_SIZE)?));

                    // Creates the disprove_timeout_tx handler.
                    let  disprove_timeout_txhandler = builder::transaction::create_disprove_timeout_txhandler(
                        &assert_end_txhandler,
                        *operator_xonly_pk,
                        config.network,
                    )?;

                    // Yields the sighash for the disprove_timeout_tx.input[0], which spends assert_end_tx.output[0].
                    yield (disprove_timeout_txhandler.calculate_sighash(
                        0,
                        TapSighashType::Default
                    )?, partial.complete(disprove_timeout_txhandler.get_signature_id(0)?));

                    // Yields the disprove_timeout_tx.input[1], which spends assert_end_tx.output[1].
                    yield (disprove_timeout_txhandler.calculate_sighash(
                        1,
<<<<<<< HEAD
                        0,
                        bitcoin::TapSighashType::Default,
=======
                        TapSighashType::Default,
>>>>>>> 05e4c5ce
                    )?, partial.complete(disprove_timeout_txhandler.get_signature_id(1)?));

                    // Creates the already_disproved_tx handler.
                    let already_disproved_txhandler = builder::transaction::create_already_disproved_txhandler(
                        &assert_end_txhandler,
                        &sequential_collateral_txhandler,
                    )?;

                    // Yields the sighash for the already_disproved_tx.input[0], which spends assert_end_tx.output[1].
                    yield (already_disproved_txhandler.calculate_sighash(
                        0,
<<<<<<< HEAD
                        1,
                        bitcoin::TapSighashType::Default,
=======
                        TapSighashType::Default,
>>>>>>> 05e4c5ce
                    )?, partial.complete(already_disproved_txhandler.get_signature_id(0)?));

                    // Creates the reimburse_tx handler.
                    let reimburse_txhandler = builder::transaction::create_reimburse_txhandler(
                        &move_txhandler,
                        &disprove_timeout_txhandler,
                        &reimburse_generator_txhandler,
                        kickoff_idx,
                        operator_reimburse_address,
                    )?;

                    // Yields the sighash for the reimburse_tx.input[0], which spends move_to_vault_tx.output[0].
                    yield (reimburse_txhandler.calculate_sighash(0, TapSighashType::Default)?, partial.complete(reimburse_txhandler.get_signature_id(0)?));
                }

                input_txid = *reimburse_generator_txhandler.get_txid();
                input_amount = reimburse_generator_txhandler.get_spendable_output(0)?.get_prevout().value;
            }
        }
    }
}
/// These operator sighashes are needed so that each operator can share the signatures with each verifier, so that
/// verifiers have the ability to burn the burn connector of operators.
/// WIP: Update if the design changes.
/// This function generates Kickoff Timeout TX, Already Disproved TX,
/// and Disprove TX for each sequential_collateral_tx and kickoff_utxo. It yields the sighashes for these tx's for the input that has operators burn connector.
/// Possible future optimization: Each verifier already generates some of these TX's in create_operator_sighash_stream()
/// It is possible to for verifiers somehow return the required sighashes for operator signatures there too. But operators only needs to use sighashes included in this function.
pub fn create_operator_sighash_stream(
    db: Database,
    operator_idx: usize,
    collateral_funding_txid: Txid,
    operator_xonly_pk: XOnlyPublicKey,
    config: BridgeConfig,
    deposit_outpoint: OutPoint,
    _evm_address: EVMAddress,
    _recovery_taproot_address: Address<NetworkUnchecked>,
    nofn_xonly_pk: XOnlyPublicKey,
) -> impl Stream<Item = Result<(TapSighash, SignatureInfo), BridgeError>> {
    try_stream! {
        // Create move_tx handler. This is unique for each deposit tx.
        let move_txhandler = builder::transaction::create_move_to_vault_txhandler(
            deposit_outpoint,
            _evm_address,
            &_recovery_taproot_address,
            nofn_xonly_pk,
            config.user_takes_after,
            config.bridge_amount_sats,
            config.network,
        )?;

        let mut input_txid = collateral_funding_txid;
        let mut input_amount = config.collateral_funding_amount;

        // For each sequential_collateral_tx, we have multiple kickoff_utxos as the connectors.
        for sequential_collateral_idx in 0..config.num_sequential_collateral_txs {
            // Create the sequential_collateral_tx handler.
            let sequential_collateral_txhandler = builder::transaction::create_sequential_collateral_txhandler(
                operator_xonly_pk,
                input_txid,
                input_amount,
                config.timeout_block_count,
                config.max_withdrawal_time_block_count,
                config.num_kickoffs_per_sequential_collateral_tx,
                config.network,
            )?;

            // Create the reimburse_generator_tx handler.
            let reimburse_generator_txhandler = builder::transaction::create_reimburse_generator_txhandler(
                &sequential_collateral_txhandler,
                operator_xonly_pk,
                config.num_kickoffs_per_sequential_collateral_tx,
                config.max_withdrawal_time_block_count,
                config.network,
            )?;

            // For each kickoff_utxo, it connnects to a kickoff_tx that results in
            // either start_happy_reimburse_tx
            // or challenge_tx, which forces the operator to initiate BitVM sequence
            // (assert_begin_tx -> assert_end_tx -> either disprove_timeout_tx or already_disproven_tx).
            // If the operator is honest, the sequence will end with the operator being able to send the reimburse_tx.
            // Otherwise, by using the disprove_tx, the operator's sequential_collateral_tx burn connector will be burned.
            for kickoff_utxo_idx in 0..config.num_kickoffs_per_sequential_collateral_tx {
                let partial = PartialSignatureInfo::new(operator_idx, sequential_collateral_idx, kickoff_utxo_idx);

                let kickoff_txhandler = builder::transaction::create_kickoff_txhandler(
                    &sequential_collateral_txhandler,
                    kickoff_utxo_idx,
                    nofn_xonly_pk,
                    operator_xonly_pk,
                    *move_txhandler.get_txid(),
                    operator_idx,
                    config.network,
                )?;

                // Creates the kickoff_timeout_tx handler.
                let kickoff_timeout_txhandler = builder::transaction::create_kickoff_timeout_txhandler(
                    &kickoff_txhandler,
                    &sequential_collateral_txhandler,
                )?;

                // Yields the sighash for the kickoff_timeout_tx.input[0], which spends kickoff_tx.output[3].
                yield (kickoff_timeout_txhandler.calculate_sighash(
                    1,
                    TapSighashType::Default,
                )?, partial.complete(kickoff_timeout_txhandler.get_signature_id(1)?));

                let (assert_tx_addrs, root_hash, _public_input_wots) = db.get_bitvm_setup(None, operator_idx as i32, sequential_collateral_idx as i32, kickoff_utxo_idx as i32).await?.ok_or(BridgeError::BitvmSetupNotFound(operator_idx as i32, sequential_collateral_idx as i32, kickoff_utxo_idx as i32))?;

                // Creates the assert_begin_tx handler.
                let assert_begin_txhandler = builder::transaction::create_assert_begin_txhandler(
                    &kickoff_txhandler,
                    &assert_tx_addrs,
                    config.network,
                )?;

                // Creates the assert_end_tx handler.
                let assert_end_txhandler = builder::transaction::create_assert_end_txhandler(
                    &kickoff_txhandler,
                    &assert_begin_txhandler,
                    &assert_tx_addrs,
                    &root_hash,
                    nofn_xonly_pk,
                    config.network,
                )?;

                // Creates the already_disproved_tx handler.
                let already_disproved_txhandler = builder::transaction::create_already_disproved_txhandler(
                    &assert_end_txhandler,
                    &sequential_collateral_txhandler,
                )?;

                // Yields the sighash for the already_disproved_tx.input[0], which spends assert_end_tx.output[1].
                yield (already_disproved_txhandler.calculate_sighash(
                    1,
                    TapSighashType::Default,
                )?, partial.complete(already_disproved_txhandler.get_signature_id(1)?));

                let disprove_txhandler = builder::transaction::create_disprove_txhandler(
                    &assert_end_txhandler,
                    &sequential_collateral_txhandler,
                )?;

                // Yields the sighash for the disprove_tx.input[1], which spends sequential_collateral_tx.output[0].
                yield (disprove_txhandler.calculate_sighash(
                    1,
                    TapSighashType::Default,
                )?, partial.complete(disprove_txhandler.get_signature_id(1)?));
            }

            input_txid = *reimburse_generator_txhandler.get_txid();
            input_amount = reimburse_generator_txhandler.get_spendable_output(0)?.get_prevout().value;
        }
    }
}

#[cfg(test)]
mod tests {
    use crate::builder::sighash::create_nofn_sighash_stream;
    use crate::extended_rpc::ExtendedRpc;
    use crate::operator::Operator;
    use crate::utils::BITVM_CACHE;
    use crate::watchtower::Watchtower;
    use crate::{builder, create_test_config_with_thread_name};
    use crate::{
        config::BridgeConfig, database::Database, initialize_database, utils::initialize_logger,
    };
    use bitcoin::hashes::Hash;
    use bitcoin::{OutPoint, ScriptBuf, TapSighash, Txid, XOnlyPublicKey};
    use futures::StreamExt;
    use std::pin::pin;

    #[tokio::test]
    async fn calculate_num_required_nofn_sigs() {
        let config = create_test_config_with_thread_name!(None);
        let db = Database::new(&config).await.unwrap();
        let rpc = ExtendedRpc::connect(
            config.bitcoin_rpc_url.clone(),
            config.bitcoin_rpc_user.clone(),
            config.bitcoin_rpc_password.clone(),
        )
        .await
        .unwrap();

        let operator = Operator::new(config.clone(), rpc).await.unwrap();
        let watchtower = Watchtower::new(config.clone()).await.unwrap();

        // Dummy inputs for nofn_stream.
        let deposit_outpoint = OutPoint {
            txid: Txid::all_zeros(),
            vout: 0x45,
        };
        let evm_address = crate::EVMAddress([0x45; 20]);
        let recovery_taproot_address =
            builder::address::create_taproot_address(&[], None, bitcoin::Network::Regtest).0;
        let nofn_xonly_pk = XOnlyPublicKey::from_slice(&[0x45; 32]).unwrap();

        // Initialize database.
        let operator_xonly_pk = XOnlyPublicKey::from_slice(&[0x45; 32]).unwrap();
        let watchtower_xonly_pk = XOnlyPublicKey::from_slice(&[0x1F; 32]).unwrap();
        for i in 0..config.num_operators {
            db.set_operator(
                None,
                i.try_into().unwrap(),
                operator_xonly_pk,
                recovery_taproot_address.to_string(),
                Txid::all_zeros(),
            )
            .await
            .unwrap();
        }
        for i in 0..config.num_watchtowers {
            db.set_watchtower_xonly_pk(None, i.try_into().unwrap(), &watchtower_xonly_pk)
                .await
                .unwrap();
        }
        for i in 0..config.num_operators {
            db.set_operator_winternitz_public_keys(
                None,
                i.try_into().unwrap(),
                operator.get_winternitz_public_keys().unwrap(),
            )
            .await
            .unwrap();
        }
        for i in 0..config.num_operators {
            for j in 0..config.num_watchtowers {
                db.set_watchtower_challenge_addresses(
                    None,
                    j.try_into().unwrap(),
                    i.try_into().unwrap(),
                    watchtower
                        .get_watchtower_challenge_addresses()
                        .await
                        .unwrap(),
                )
                .await
                .unwrap();
            }
        }
        let assert_len = BITVM_CACHE.intermediate_variables.len();
        for o in 0..config.num_operators {
            for t in 0..config.num_sequential_collateral_txs {
                for k in 0..config.num_kickoffs_per_sequential_collateral_tx {
                    db.set_bitvm_setup(
                        None,
                        o.try_into().unwrap(),
                        t.try_into().unwrap(),
                        k.try_into().unwrap(),
                        vec![ScriptBuf::default(); assert_len],
                        &[0x45; 32],
                        vec![],
                    )
                    .await
                    .unwrap();
                }
            }
        }
        for o in 0..config.num_operators {
            for t in 0..config.num_sequential_collateral_txs {
                for k in 0..config.num_kickoffs_per_sequential_collateral_tx {
                    db.set_operator_challenge_ack_hashes(
                        None,
                        o.try_into().unwrap(),
                        t.try_into().unwrap(),
                        k.try_into().unwrap(),
                        vec![[0x45; 20]; config.num_watchtowers],
                    )
                    .await
                    .unwrap();
                }
            }
        }

        let mut nofn_stream = pin!(create_nofn_sighash_stream(
            db,
            config.clone(),
            deposit_outpoint,
            evm_address,
            recovery_taproot_address.as_unchecked().clone(),
            nofn_xonly_pk,
        ));

        let mut challenge_tx_sighashes = Vec::<TapSighash>::new();
        let mut start_happy_reimburse_sighashes = Vec::<TapSighash>::new();
        let mut happy_reimburse_sighashes = Vec::<TapSighash>::new();
        let mut watchtower_challenge_kickoff_sighashes = Vec::<TapSighash>::new();
        let mut kickoff_timeout_sighashes = Vec::<TapSighash>::new();
        let mut operator_challenge_nack_sighashes = Vec::<TapSighash>::new();
        let mut assert_end_sighashes = Vec::<TapSighash>::new();
        let mut disprove_timeout_sighashes = Vec::<TapSighash>::new();
        let mut already_disproved_sighashes = Vec::<TapSighash>::new();
        let mut reimburse_sighashes = Vec::<TapSighash>::new();

        for _ in 0..config.num_operators {
            for _ in 0..config.num_sequential_collateral_txs {
                for _ in 0..config.num_kickoffs_per_sequential_collateral_tx {
                    challenge_tx_sighashes.push(nofn_stream.next().await.unwrap().unwrap().0);
                    start_happy_reimburse_sighashes
                        .push(nofn_stream.next().await.unwrap().unwrap().0);
                    happy_reimburse_sighashes.push(nofn_stream.next().await.unwrap().unwrap().0);
                    watchtower_challenge_kickoff_sighashes
                        .push(nofn_stream.next().await.unwrap().unwrap().0);
                    kickoff_timeout_sighashes.push(nofn_stream.next().await.unwrap().unwrap().0);

                    for _ in 0..config.num_watchtowers {
                        // Script spend.
                        operator_challenge_nack_sighashes
                            .push(nofn_stream.next().await.unwrap().unwrap().0);
                        // Pubkey spend.
                        operator_challenge_nack_sighashes
                            .push(nofn_stream.next().await.unwrap().unwrap().0);
                    }

                    assert_end_sighashes.push(nofn_stream.next().await.unwrap().unwrap().0);
                    // Pubkey spend.
                    disprove_timeout_sighashes.push(nofn_stream.next().await.unwrap().unwrap().0);
                    // Script spend.
                    disprove_timeout_sighashes.push(nofn_stream.next().await.unwrap().unwrap().0);
                    already_disproved_sighashes.push(nofn_stream.next().await.unwrap().unwrap().0);
                    reimburse_sighashes.push(nofn_stream.next().await.unwrap().unwrap().0);
                }
            }
        }
        assert!(nofn_stream.next().await.is_none());

        let sum = challenge_tx_sighashes.len()
            + start_happy_reimburse_sighashes.len()
            + happy_reimburse_sighashes.len()
            + watchtower_challenge_kickoff_sighashes.len()
            + kickoff_timeout_sighashes.len()
            + operator_challenge_nack_sighashes.len()
            + assert_end_sighashes.len()
            + disprove_timeout_sighashes.len()
            + already_disproved_sighashes.len()
            + reimburse_sighashes.len();
        assert_eq!(sum, super::calculate_num_required_nofn_sigs(&config));
    }
}<|MERGE_RESOLUTION|>--- conflicted
+++ resolved
@@ -11,11 +11,7 @@
 use crate::rpc::clementine::tagged_signature::SignatureId;
 use crate::{builder, database::Database, EVMAddress};
 use async_stream::try_stream;
-<<<<<<< HEAD
-use bitcoin::{address::NetworkUnchecked, Address, OutPoint};
-=======
-use bitcoin::{address::NetworkUnchecked, Address, Amount, OutPoint, TapSighashType};
->>>>>>> 05e4c5ce
+use bitcoin::{address::NetworkUnchecked, Address, OutPoint, TapSighashType};
 use bitcoin::{TapSighash, Txid, XOnlyPublicKey};
 use futures_core::stream::Stream;
 
@@ -255,11 +251,7 @@
                     // Yields the sighash for the kickoff_timeout_tx.input[0], which spends kickoff_tx.output[3].
                     yield (kickoff_timeout_txhandler.calculate_sighash(
                         0,
-<<<<<<< HEAD
-                        bitcoin::TapSighashType::Default
-=======
                         TapSighashType::Default
->>>>>>> 05e4c5ce
                     )?, partial.complete(kickoff_timeout_txhandler.get_signature_id(0)?));
 
                     let public_hashes = db.get_operators_challenge_ack_hashes(None, operator_idx as i32, sequential_collateral_tx_idx as i32, kickoff_idx as i32).await?.ok_or(BridgeError::WatchtowerPublicHashesNotFound(operator_idx as i32, sequential_collateral_tx_idx as i32, kickoff_idx as i32))?;
@@ -290,12 +282,7 @@
                         // Yields the sighash for the operator_challenge_NACK_tx.input[0], which spends watchtower_challenge_tx.output[0].
                         yield (operator_challenge_nack_txhandler.calculate_sighash(
                             0,
-<<<<<<< HEAD
-                            1,
-                            bitcoin::TapSighashType::Default,
-=======
                             TapSighashType::Default,
->>>>>>> 05e4c5ce
                         )?, partial.complete(operator_challenge_nack_txhandler.get_signature_id(0)?));
 
                         // Yields the sighash for the operator_challenge_NACK_tx.input[1], which spends kickoff_tx.output[2].
@@ -346,12 +333,7 @@
                     // Yields the disprove_timeout_tx.input[1], which spends assert_end_tx.output[1].
                     yield (disprove_timeout_txhandler.calculate_sighash(
                         1,
-<<<<<<< HEAD
-                        0,
-                        bitcoin::TapSighashType::Default,
-=======
                         TapSighashType::Default,
->>>>>>> 05e4c5ce
                     )?, partial.complete(disprove_timeout_txhandler.get_signature_id(1)?));
 
                     // Creates the already_disproved_tx handler.
@@ -363,12 +345,7 @@
                     // Yields the sighash for the already_disproved_tx.input[0], which spends assert_end_tx.output[1].
                     yield (already_disproved_txhandler.calculate_sighash(
                         0,
-<<<<<<< HEAD
-                        1,
-                        bitcoin::TapSighashType::Default,
-=======
                         TapSighashType::Default,
->>>>>>> 05e4c5ce
                     )?, partial.complete(already_disproved_txhandler.get_signature_id(0)?));
 
                     // Creates the reimburse_tx handler.
