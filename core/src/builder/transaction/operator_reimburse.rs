use super::input::SpendableTxIn;
use super::op_return_txout;
use super::txhandler::DEFAULT_SEQUENCE;
use super::Signed;
use super::TransactionType;
<<<<<<< HEAD
use crate::builder::script::PreimageRevealScript;
use crate::builder::script::{CheckSig, SpendableScript, TimelockScript, WithdrawalScript};
=======
use crate::builder::script::SpendPath;
use crate::builder::script::SpendableScript;
use crate::builder::script::{CheckSig, TimelockScript};
>>>>>>> 53b2fa21
use crate::builder::transaction::output::UnspentTxOut;
use crate::builder::transaction::txhandler::{TxHandler, TxHandlerBuilder};
use crate::config::BridgeConfig;
use crate::constants::{BLOCKS_PER_WEEK, MIN_TAPROOT_AMOUNT};
use crate::errors::BridgeError;
use crate::rpc::clementine::NormalSignatureKind;
use crate::utils::usize_to_var_len_bytes;
use crate::utils::{SECP, UNSPENDABLE_XONLY_PUBKEY};
use crate::{builder, utils, UTXO};
use bitcoin::hashes::Hash;
use bitcoin::script::PushBytesBuf;
use bitcoin::secp256k1::schnorr::Signature;
use bitcoin::taproot::TaprootBuilder;
<<<<<<< HEAD
use bitcoin::{Address, Amount, TapNodeHash, TxOut, Txid};
use bitcoin::{Witness, XOnlyPublicKey};
=======
use bitcoin::transaction::Version;
use bitcoin::XOnlyPublicKey;
use bitcoin::{Address, Network, TapNodeHash, TxOut, Txid};
>>>>>>> 53b2fa21
use std::sync::Arc;

#[derive(Debug, Clone)]
pub enum AssertScripts<'a> {
    AssertScriptTapNodeHash(&'a [[u8; 32]]),
    AssertSpendableScript(Vec<Arc<dyn SpendableScript>>),
}

/// Creates a [`TxHandler`] for the `kickoff_tx`. This transaction will be sent by the operator
pub fn create_kickoff_txhandler(
    round_txhandler: &TxHandler,
    kickoff_idx: usize,
    nofn_xonly_pk: XOnlyPublicKey,
    operator_xonly_pk: XOnlyPublicKey,
    move_txid: Txid,
    operator_idx: usize,
    // either actual SpendableScripts or scriptpubkeys from db
    assert_scripts: AssertScripts,
    disprove_root_hash: &[u8; 32],
    config: &BridgeConfig,
    watchtower_challenge_root_hashes: &[[u8; 32]],
    operator_unlock_hashes: &[[u8; 20]],
) -> Result<TxHandler, BridgeError> {
    let mut builder =
        TxHandlerBuilder::new(TransactionType::Kickoff).with_version(Version::non_standard(3));
    builder = builder.add_input(
        NormalSignatureKind::OperatorSighashDefault,
        round_txhandler.get_spendable_output(1 + kickoff_idx)?,
        builder::script::SpendPath::ScriptSpend(0),
        DEFAULT_SEQUENCE,
    );

    let nofn_script = Arc::new(CheckSig::new(nofn_xonly_pk));

    let operator_1week = Arc::new(TimelockScript::new(
        Some(operator_xonly_pk),
        BLOCKS_PER_WEEK,
    ));

    builder = builder
<<<<<<< HEAD
=======
        // goes to watchtower challenge kickoff
        .add_output(UnspentTxOut::from_scripts(
            MIN_TAPROOT_AMOUNT * 20, // TODO: to be calculated
            vec![nofn_script.clone()],
            None,
            network,
        ))
>>>>>>> 53b2fa21
        // goes to challenge tx or no challenge tx
        .add_output(UnspentTxOut::from_scripts(
            MIN_TAPROOT_AMOUNT,
            vec![nofn_script.clone(), operator_1week],
            None,
            config.network,
        ))
        // kickoff finalizer connector
        .add_output(UnspentTxOut::from_scripts(
            MIN_TAPROOT_AMOUNT * 20,
            vec![nofn_script.clone()],
            None,
            config.network,
        ))
        // UTXO to reimburse tx
        .add_output(UnspentTxOut::from_scripts(
            MIN_TAPROOT_AMOUNT,
            vec![nofn_script.clone()],
            None,
            config.network,
        ));

    // Add disprove utxo
    // Add Operator in 5 week script to taproot, that connects to disprove timeout
    let operator_5week = Arc::new(TimelockScript::new(
        Some(operator_xonly_pk),
        BLOCKS_PER_WEEK * 5,
    ));
    let disprove_taproot_spend_info = TaprootBuilder::new()
        .add_leaf(1, operator_5week.to_script_buf())
        .expect("taptree with one node at depth 1 will accept a script node")
        .add_hidden_node(1, TapNodeHash::from_byte_array(*disprove_root_hash))
        .expect("empty taptree will accept a node at depth 1")
        .finalize(&SECP, *UNSPENDABLE_XONLY_PUBKEY)
        .expect("Taproot with 2 nodes at depth 1 should be valid for disprove");

    let disprove_address = Address::p2tr(
        &SECP,
        *UNSPENDABLE_XONLY_PUBKEY,
        disprove_taproot_spend_info.merkle_root(),
        config.network,
    );

    builder = builder.add_output(UnspentTxOut::new(
        TxOut {
            value: MIN_TAPROOT_AMOUNT,
            script_pubkey: disprove_address.script_pubkey().clone(),
        },
        vec![operator_5week],
        Some(disprove_taproot_spend_info),
    ));

    // add nofn_4 week to all assert scripts
    let nofn_4week = Arc::new(TimelockScript::new(
        Some(nofn_xonly_pk),
        4 * BLOCKS_PER_WEEK,
    ));

    match assert_scripts {
        AssertScripts::AssertScriptTapNodeHash(assert_script_hashes) => {
            for script_hash in assert_script_hashes.iter() {
                // Add N-of-N in 4 week script to taproot, that connects to assert timeout
                let assert_spend_info = TaprootBuilder::new()
                    .add_hidden_node(1, TapNodeHash::from_byte_array(*script_hash))
                    .expect("taptree with one node at depth 1 will accept a script node")
                    .add_leaf(
                        1,
                        TimelockScript::new(Some(nofn_xonly_pk), BLOCKS_PER_WEEK * 4)
                            .to_script_buf(),
                    )
                    .expect("empty taptree will accept a node at depth 1")
                    .finalize(&SECP, *UNSPENDABLE_XONLY_PUBKEY)
                    .expect("Taproot with 2 nodes at depth 1 should be valid for assert");

                let assert_address = Address::p2tr(
                    &SECP,
                    *UNSPENDABLE_XONLY_PUBKEY,
                    assert_spend_info.merkle_root(),
                    config.network,
                );

                builder = builder.add_output(UnspentTxOut::new(
                    TxOut {
                        value: MIN_TAPROOT_AMOUNT,
                        script_pubkey: assert_address.script_pubkey(),
                    },
                    vec![nofn_4week.clone()],
                    Some(assert_spend_info),
                ));
            }
        }
        AssertScripts::AssertSpendableScript(assert_scripts) => {
            for script in assert_scripts {
                builder = builder.add_output(UnspentTxOut::from_scripts(
                    MIN_TAPROOT_AMOUNT,
                    vec![nofn_4week.clone(), script],
                    None,
                    config.network,
                ));
            }
        }
    }

    // create watchtower challenges
    if config.num_watchtowers != watchtower_challenge_root_hashes.len() {
        return Err(BridgeError::ConfigError(format!(
            "Number of watchtowers in config ({}) does not match number of watchtower challenge addresses ({})",
            config.num_watchtowers,
            watchtower_challenge_root_hashes.len()
        )));
    }

    if config.num_watchtowers != operator_unlock_hashes.len() {
        return Err(BridgeError::ConfigError(format!(
            "Number of watchtowers in config ({}) does not match number of operator unlock addresses ({})",
            config.num_watchtowers,
            operator_unlock_hashes.len()
        )));
    }

    for (watchtower_idx, script) in watchtower_challenge_root_hashes.iter().enumerate() {
        let nofn_2week = Arc::new(TimelockScript::new(
            Some(nofn_xonly_pk),
            2 * BLOCKS_PER_WEEK,
        ));
        let wt_challenge_spendinfo = TaprootBuilder::new()
            .add_leaf(1, nofn_2week.to_script_buf())
            .expect("taptree with one node at depth 1 will accept a script node")
            .add_hidden_node(1, TapNodeHash::from_byte_array(*script))
            .expect("empty taptree will accept a node at depth 1")
            .finalize(&SECP, *UNSPENDABLE_XONLY_PUBKEY)
            .expect("Taproot with 2 nodes at depth 1 should be valid for challenge");
        let wt_challenge_addr = Address::p2tr(
            &SECP,
            *UNSPENDABLE_XONLY_PUBKEY,
            wt_challenge_spendinfo.merkle_root(),
            config.network,
        );
        // UTXO for watchtower challenge or watchtower challenge timeouts
        builder = builder.add_output(UnspentTxOut::new(
            TxOut {
                value: MIN_TAPROOT_AMOUNT,
                script_pubkey: wt_challenge_addr.script_pubkey(),
            },
            vec![nofn_2week.clone()],
            Some(wt_challenge_spendinfo),
        ));

        // UTXO for operator challenge ack, nack, and watchtower challenge timeouts
        let nofn_3week = Arc::new(TimelockScript::new(
            Some(nofn_xonly_pk),
            3 * BLOCKS_PER_WEEK,
        ));
        let operator_with_preimage = Arc::new(PreimageRevealScript::new(
            operator_xonly_pk,
            operator_unlock_hashes[watchtower_idx],
        ));
        builder = builder.add_output(UnspentTxOut::from_scripts(
            MIN_TAPROOT_AMOUNT,
            vec![
                nofn_3week.clone(),
                nofn_2week.clone(),
                operator_with_preimage,
            ],
            None,
            config.network,
        ));
    }

    let mut op_return_script = move_txid.to_byte_array().to_vec();
    op_return_script.extend(utils::usize_to_var_len_bytes(operator_idx));

    let push_bytes = PushBytesBuf::try_from(op_return_script)
        .expect("Can't fail since the script is shorter than 4294967296 bytes");

    let op_return_txout = builder::transaction::op_return_txout(push_bytes);

    Ok(builder
        .add_output(UnspentTxOut::from_partial(op_return_txout))
        .add_output(UnspentTxOut::from_partial(
            builder::transaction::anchor_output(),
        ))
        .finalize())
}

pub fn create_kickoff_not_finalized_txhandler(
    kickoff_txhandler: &TxHandler,
    ready_to_reimburse_txhandler: &TxHandler,
) -> Result<TxHandler, BridgeError> {
    Ok(TxHandlerBuilder::new(TransactionType::KickoffNotFinalized)
        .add_input(
            NormalSignatureKind::KickoffNotFinalized1,
            kickoff_txhandler.get_spendable_output(2)?,
            builder::script::SpendPath::ScriptSpend(0),
            DEFAULT_SEQUENCE,
        )
        .add_input(
            NormalSignatureKind::KickoffNotFinalized2,
            ready_to_reimburse_txhandler.get_spendable_output(0)?,
            builder::script::SpendPath::KeySpend,
            DEFAULT_SEQUENCE,
        )
        .add_output(UnspentTxOut::from_partial(
            builder::transaction::anchor_output(),
        ))
        .finalize())
}

/// Creates a [`TxHandler`] for the `reimburse_tx`. This transaction will be sent by the operator
/// in case of a challenge, to reimburse the operator for their honest behavior.
pub fn create_reimburse_txhandler(
    move_txhandler: &TxHandler,
    round_txhandler: &TxHandler,
    kickoff_txhandler: &TxHandler,
    kickoff_idx: usize,
    num_kickoffs_per_round: usize,
    operator_reimbursement_address: &bitcoin::Address,
) -> Result<TxHandler, BridgeError> {
    let builder = TxHandlerBuilder::new(TransactionType::Reimburse)
        .with_version(Version::non_standard(3))
        .add_input(
            NormalSignatureKind::Reimburse1,
            move_txhandler.get_spendable_output(0)?,
            builder::script::SpendPath::ScriptSpend(0),
            DEFAULT_SEQUENCE,
        )
        .add_input(
            NormalSignatureKind::Reimburse2,
            kickoff_txhandler.get_spendable_output(2)?,
            builder::script::SpendPath::ScriptSpend(0),
            DEFAULT_SEQUENCE,
        )
        .add_input(
            NormalSignatureKind::OperatorSighashDefault,
            round_txhandler.get_spendable_output(1 + kickoff_idx + num_kickoffs_per_round)?,
            builder::script::SpendPath::KeySpend,
            DEFAULT_SEQUENCE,
        );

    Ok(builder
        .add_output(UnspentTxOut::from_partial(TxOut {
            value: move_txhandler.get_spendable_output(0)?.get_prevout().value,
            script_pubkey: operator_reimbursement_address.script_pubkey(),
        }))
        .add_output(UnspentTxOut::from_partial(
            builder::transaction::anchor_output(),
        ))
        .finalize())
}

/// Creates a [`TxHandler`] for the `payout_tx`. This transaction will be sent by the operator
/// for withdrawals.
pub fn create_payout_txhandler(
    input_utxo: UTXO,
    output_txout: TxOut,
    operator_idx: usize,
    user_sig: Signature,
    _network: bitcoin::Network,
) -> Result<TxHandler<Signed>, BridgeError> {
    let user_sig_wrapped = bitcoin::taproot::Signature {
        signature: user_sig,
        sighash_type: bitcoin::sighash::TapSighashType::SinglePlusAnyoneCanPay,
    };
    let txin = SpendableTxIn::new_partial(input_utxo.outpoint, input_utxo.txout);

    let output_txout = UnspentTxOut::from_partial(output_txout.clone());

    let op_return_txout = op_return_txout(
        PushBytesBuf::try_from(usize_to_var_len_bytes(operator_idx))
            .expect("operator idx size < 8 bytes"),
    );

    let mut txhandler = TxHandlerBuilder::new(TransactionType::Payout)
        .add_input(
            NormalSignatureKind::NotStored,
            txin,
            SpendPath::KeySpend,
            DEFAULT_SEQUENCE,
        )
        .add_output(output_txout)
        .add_output(UnspentTxOut::from_partial(op_return_txout))
        .finalize();
    txhandler.set_p2tr_key_spend_witness(&user_sig_wrapped, 0)?;
    txhandler.promote()
}<|MERGE_RESOLUTION|>--- conflicted
+++ resolved
@@ -3,14 +3,8 @@
 use super::txhandler::DEFAULT_SEQUENCE;
 use super::Signed;
 use super::TransactionType;
-<<<<<<< HEAD
-use crate::builder::script::PreimageRevealScript;
-use crate::builder::script::{CheckSig, SpendableScript, TimelockScript, WithdrawalScript};
-=======
-use crate::builder::script::SpendPath;
-use crate::builder::script::SpendableScript;
-use crate::builder::script::{CheckSig, TimelockScript};
->>>>>>> 53b2fa21
+use crate::builder::script::{CheckSig, SpendableScript, TimelockScript};
+use crate::builder::script::{PreimageRevealScript, SpendPath};
 use crate::builder::transaction::output::UnspentTxOut;
 use crate::builder::transaction::txhandler::{TxHandler, TxHandlerBuilder};
 use crate::config::BridgeConfig;
@@ -24,14 +18,9 @@
 use bitcoin::script::PushBytesBuf;
 use bitcoin::secp256k1::schnorr::Signature;
 use bitcoin::taproot::TaprootBuilder;
-<<<<<<< HEAD
-use bitcoin::{Address, Amount, TapNodeHash, TxOut, Txid};
-use bitcoin::{Witness, XOnlyPublicKey};
-=======
 use bitcoin::transaction::Version;
 use bitcoin::XOnlyPublicKey;
-use bitcoin::{Address, Network, TapNodeHash, TxOut, Txid};
->>>>>>> 53b2fa21
+use bitcoin::{Address, TapNodeHash, TxOut, Txid};
 use std::sync::Arc;
 
 #[derive(Debug, Clone)]
@@ -72,16 +61,6 @@
     ));
 
     builder = builder
-<<<<<<< HEAD
-=======
-        // goes to watchtower challenge kickoff
-        .add_output(UnspentTxOut::from_scripts(
-            MIN_TAPROOT_AMOUNT * 20, // TODO: to be calculated
-            vec![nofn_script.clone()],
-            None,
-            network,
-        ))
->>>>>>> 53b2fa21
         // goes to challenge tx or no challenge tx
         .add_output(UnspentTxOut::from_scripts(
             MIN_TAPROOT_AMOUNT,
