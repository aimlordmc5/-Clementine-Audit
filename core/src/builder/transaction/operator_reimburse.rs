--- conflicted
+++ resolved
@@ -23,9 +23,7 @@
 ) -> Result<TxHandler, BridgeError> {
     let mut builder = TxHandlerBuilder::new();
     builder = builder.add_input(
-        sequential_collateral_txhandler
-            .get_spendable_output(2 + kickoff_idx)
-            .ok_or(BridgeError::TxInputNotFound)?,
+        sequential_collateral_txhandler.get_spendable_output(2 + kickoff_idx)?,
         DEFAULT_SEQUENCE,
     );
 
@@ -38,7 +36,10 @@
     ));
 
     let operator_1week = Arc::new(TimelockScript::new(Some(operator_xonly_pk), 7 * 24 * 6));
-    let operator_2_5_week = Arc::new(TimelockScript::new(Some(operator_xonly_pk), 7 * 24 * 6 / 2 * 5));
+    let operator_2_5_week = Arc::new(TimelockScript::new(
+        Some(operator_xonly_pk),
+        7 * 24 * 6 / 2 * 5,
+    ));
     let nofn_3week = Arc::new(TimelockScript::new(Some(nofn_xonly_pk), 3 * 7 * 24 * 6));
 
     builder = builder
@@ -70,21 +71,8 @@
     let op_return_txout = builder::script::op_return_txout(push_bytes);
 
     Ok(builder
-<<<<<<< HEAD
         .add_output(UnspentTxOut::from_partial(op_return_txout))
         .add_output(UnspentTxOut::from_partial(builder::script::anchor_output()))
-=======
-        .add_output(UnspentTxOut::new(
-            op_return_txout.clone(),
-            vec![op_return_txout.script_pubkey],
-            None,
-        ))
-        .add_output(UnspentTxOut::new(
-            builder::script::anchor_output(),
-            vec![],
-            None,
-        ))
->>>>>>> da079a89
         .finalize())
 }
 
@@ -98,40 +86,19 @@
 ) -> Result<TxHandler, BridgeError> {
     let mut builder = TxHandlerBuilder::new();
     builder = builder.add_input(
-        kickoff_txhandler
-            .get_spendable_output(1)
-            .ok_or(BridgeError::TxInputNotFound)?,
+        kickoff_txhandler.get_spendable_output(1)?,
         Sequence::from_height(7 * 24 * 6),
     );
-    builder = builder.add_input(
-        kickoff_txhandler
-            .get_spendable_output(3)
-            .ok_or(BridgeError::TxInputNotFound)?,
-        DEFAULT_SEQUENCE,
-    );
+    builder = builder.add_input(kickoff_txhandler.get_spendable_output(3)?, DEFAULT_SEQUENCE);
 
-<<<<<<< HEAD
     Ok(builder
         .add_output(UnspentTxOut::from_scripts(
             MIN_TAPROOT_AMOUNT,
-=======
-    let (op_address, op_spend) = create_taproot_address(&[], Some(operator_xonly_pk), network);
-
-    Ok(builder
-        .add_output(UnspentTxOut::new(
-            TxOut {
-                value: MIN_TAPROOT_AMOUNT,
-                script_pubkey: op_address.script_pubkey(),
-            },
->>>>>>> da079a89
             vec![],
             Some(operator_xonly_pk),
             network,
         ))
-<<<<<<< HEAD
         .add_output(UnspentTxOut::from_partial(builder::script::anchor_output()))
-=======
->>>>>>> da079a89
         .finalize())
 }
 
@@ -146,55 +113,22 @@
 ) -> Result<TxHandler, BridgeError> {
     let mut builder = TxHandlerBuilder::new();
     builder = builder
+        .add_input(move_txhandler.get_spendable_output(0)?, DEFAULT_SEQUENCE)
         .add_input(
-            move_txhandler
-                .get_spendable_output(0)
-                .ok_or(BridgeError::TxInputNotFound)?,
+            start_happy_reimburse_txhandler.get_spendable_output(0)?,
             DEFAULT_SEQUENCE,
         )
         .add_input(
-            start_happy_reimburse_txhandler
-                .get_spendable_output(0)
-                .ok_or(BridgeError::TxInputNotFound)?,
-            DEFAULT_SEQUENCE,
-        )
-        .add_input(
-            reimburse_generator_txhandler
-                .get_spendable_output(1 + kickoff_idx)
-                .ok_or(BridgeError::TxInputNotFound)?,
+            reimburse_generator_txhandler.get_spendable_output(1 + kickoff_idx)?,
             DEFAULT_SEQUENCE,
         );
 
     Ok(builder
-<<<<<<< HEAD
         .add_output(UnspentTxOut::from_partial(TxOut {
-            value: move_txhandler
-                .get_spendable_output(0)
-                .unwrap()
-                .get_prevout()
-                .value,
+            value: move_txhandler.get_spendable_output(0)?.get_prevout().value,
             script_pubkey: operator_reimbursement_address.script_pubkey(),
         }))
         .add_output(UnspentTxOut::from_partial(builder::script::anchor_output()))
-=======
-        .add_output(UnspentTxOut::new(
-            TxOut {
-                value: move_txhandler
-                    .get_spendable_output(0)
-                    .ok_or(BridgeError::TxInputNotFound)?
-                    .get_prevout()
-                    .value,
-                script_pubkey: operator_reimbursement_address.script_pubkey(),
-            },
-            vec![],
-            None,
-        ))
-        .add_output(UnspentTxOut::new(
-            builder::script::anchor_output(),
-            vec![],
-            None,
-        ))
->>>>>>> da079a89
         .finalize())
 }
 
@@ -208,54 +142,21 @@
     operator_reimbursement_address: &bitcoin::Address,
 ) -> Result<TxHandler, BridgeError> {
     let builder = TxHandlerBuilder::new()
+        .add_input(move_txhandler.get_spendable_output(0)?, DEFAULT_SEQUENCE)
         .add_input(
-            move_txhandler
-                .get_spendable_output(0)
-                .ok_or(BridgeError::TxInputNotFound)?,
+            disprove_timeout_txhandler.get_spendable_output(0)?,
             DEFAULT_SEQUENCE,
         )
         .add_input(
-            disprove_timeout_txhandler
-                .get_spendable_output(0)
-                .ok_or(BridgeError::TxInputNotFound)?,
-            DEFAULT_SEQUENCE,
-        )
-        .add_input(
-            reimburse_generator_txhandler
-                .get_spendable_output(1 + kickoff_idx)
-                .ok_or(BridgeError::TxInputNotFound)?,
+            reimburse_generator_txhandler.get_spendable_output(1 + kickoff_idx)?,
             DEFAULT_SEQUENCE,
         );
 
     Ok(builder
-<<<<<<< HEAD
         .add_output(UnspentTxOut::from_partial(TxOut {
-            value: move_txhandler
-                .get_spendable_output(0)
-                .unwrap()
-                .get_prevout()
-                .value,
+            value: move_txhandler.get_spendable_output(0)?.get_prevout().value,
             script_pubkey: operator_reimbursement_address.script_pubkey(),
         }))
         .add_output(UnspentTxOut::from_partial(builder::script::anchor_output()))
-=======
-        .add_output(UnspentTxOut::new(
-            TxOut {
-                value: move_txhandler
-                    .get_spendable_output(0)
-                    .ok_or(BridgeError::TxInputNotFound)?
-                    .get_prevout()
-                    .value,
-                script_pubkey: operator_reimbursement_address.script_pubkey(),
-            },
-            vec![],
-            None,
-        ))
-        .add_output(UnspentTxOut::new(
-            builder::script::anchor_output(),
-            vec![],
-            None,
-        ))
->>>>>>> da079a89
         .finalize())
 }