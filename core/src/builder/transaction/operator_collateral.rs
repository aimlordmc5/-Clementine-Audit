//! # Collaterals
//!
//! This module contains the logic for creating the `round_tx`, `ready_to_reimburse_tx`,
//! and `unspent_kickoff_tx` transactions. These transactions are used to control the sequence of transactions
//! in the withdrawal process and limits the number of withdrawals the operator can make in a given time period.
//!
//! The flow is as follows:
//! `round_tx -> ready_to_reimburse_tx -> round_tx -> ...`
//!
//! The `round_tx` is used to create a collateral for the withdrawal, kickoff utxos for the current
//! round and the reimburse connectors for the previous round.

use super::txhandler::DEFAULT_SEQUENCE;
use crate::builder;
use crate::builder::address::create_taproot_address;
use crate::builder::script::{TimelockScript, WinternitzCommit};
use crate::builder::transaction::creator::KickoffWinternitzKeys;
use crate::builder::transaction::input::SpendableTxIn;
use crate::builder::transaction::output::UnspentTxOut;
use crate::builder::transaction::txhandler::TxHandler;
use crate::builder::transaction::*;
use crate::constants::{
<<<<<<< HEAD
    BLOCKS_PER_DAY, BLOCKS_PER_WEEK, KICKOFF_BLOCKHASH_COMMIT_LENGTH, MIN_TAPROOT_AMOUNT,
=======
    BLOCKS_PER_WEEK, KICKOFF_AMOUNT, KICKOFF_BLOCKHASH_COMMIT_LENGTH, MIN_TAPROOT_AMOUNT,
>>>>>>> 53b2fa21
};
use crate::errors::BridgeError;
use crate::rpc::clementine::NumberedSignatureKind;
use bitcoin::Sequence;
use bitcoin::{Amount, OutPoint, TxOut, XOnlyPublicKey};
use std::sync::Arc;

pub enum RoundTxInput {
    Prevout(SpendableTxIn),
    Collateral(OutPoint, Amount),
}

/// Creates a [`TxHandler`] for `round_tx`. It will always use the first
/// output of the  previous `ready_to_reimburse_tx` as the input. The flow is as follows:
/// `round_tx -> ready_to_reimburse_tx -> round_tx -> ...`
///
/// # Returns
///
/// A `round_tx` that has outputs of:
///
/// 1. Operator's Burn Connector
/// 2. Kickoff input utxo(s): the utxo(s) will be used as the input(s) for the kickoff_tx(s)
/// 3. Reimburse utxo(s): the utxo(s) will be used as an input to Reimburse TX
/// 4. P2Anchor: Anchor output for CPFP
pub fn create_round_txhandler(
    operator_xonly_pk: XOnlyPublicKey,
    txin: RoundTxInput,
    num_kickoffs_per_round: usize,
    network: bitcoin::Network,
    pubkeys: &[bitvm::signatures::winternitz::PublicKey],
) -> Result<TxHandler, BridgeError> {
<<<<<<< HEAD
    let mut builder = TxHandlerBuilder::new(TransactionType::Round);
    let input_amount;
    match txin {
        RoundTxInput::Prevout(prevout) => {
            input_amount = prevout.get_prevout().value;
            builder = builder.add_input(
                NormalSignatureKind::OperatorSighashDefault,
                prevout,
                SpendPath::KeySpend,
                Sequence::from_height(BLOCKS_PER_DAY * 2),
            );
        }
        RoundTxInput::Collateral(outpoint, amount) => {
            let (op_address, op_spend) =
                create_taproot_address(&[], Some(operator_xonly_pk), network);
            input_amount = amount;
            builder = builder.add_input(
                NormalSignatureKind::OperatorSighashDefault,
                SpendableTxIn::new(
                    outpoint,
                    TxOut {
                        value: input_amount,
                        script_pubkey: op_address.script_pubkey(),
                    },
                    vec![],
                    Some(op_spend.clone()),
                ),
                SpendPath::KeySpend,
                DEFAULT_SEQUENCE,
            );
        }
    }
=======
    let (op_address, op_spend) = create_taproot_address(&[], Some(operator_xonly_pk), network);
    let mut builder = TxHandlerBuilder::new(TransactionType::Round)
        .with_version(Version::non_standard(3))
        .add_input(
            NormalSignatureKind::OperatorSighashDefault,
            SpendableTxIn::new(
                input_outpoint,
                TxOut {
                    value: input_amount,
                    script_pubkey: op_address.script_pubkey(),
                },
                vec![],
                Some(op_spend.clone()),
            ),
            SpendPath::KeySpend,
            DEFAULT_SEQUENCE,
        );
>>>>>>> 53b2fa21

    // This 1 block is to enforce that operator has to put a sequence number in the input
    // so this spending path can't be used to send kickoff tx
    let timeout_block_count_locked_script =
        Arc::new(TimelockScript::new(Some(operator_xonly_pk), 1u16));

    builder = builder.add_output(UnspentTxOut::from_scripts(
        input_amount
            - (KICKOFF_AMOUNT + MIN_TAPROOT_AMOUNT) * (num_kickoffs_per_round as u64)
            - ANCHOR_AMOUNT,
        vec![],
        Some(operator_xonly_pk),
        network,
    ));

    // add kickoff utxos
    for pubkey in pubkeys.iter().take(num_kickoffs_per_round) {
        let blockhash_commit = Arc::new(WinternitzCommit::new(
            vec![(pubkey.clone(), KICKOFF_BLOCKHASH_COMMIT_LENGTH)],
            operator_xonly_pk,
        ));
        builder = builder.add_output(UnspentTxOut::from_scripts(
            KICKOFF_AMOUNT,
            vec![blockhash_commit, timeout_block_count_locked_script.clone()],
            None,
            network,
        ));
    }
    // Create reimburse utxos
    for _ in 0..num_kickoffs_per_round {
        builder = builder.add_output(UnspentTxOut::from_scripts(
            MIN_TAPROOT_AMOUNT,
            vec![],
            Some(operator_xonly_pk),
            network,
        ));
    }
    Ok(builder
        .add_output(UnspentTxOut::from_partial(
            builder::transaction::anchor_output(),
        ))
        .finalize())
}

/// Creates a [`TxHandler`] for the `assert_timeout_tx`. This transaction will be sent by anyone
/// in case the operator did not send any of their asserts in time, burning their burn connector
/// and kickoff finalizer.
pub fn create_assert_timeout_txhandlers(
    kickoff_txhandler: &TxHandler,
    round_txhandler: &TxHandler,
    num_asserts: usize,
) -> Result<Vec<TxHandler>, BridgeError> {
    let mut txhandlers = Vec::new();
    for idx in 0..num_asserts {
        txhandlers.push(
            TxHandlerBuilder::new(TransactionType::AssertTimeout(idx))
                .add_input(
                    (NumberedSignatureKind::AssertTimeout1, idx as i32),
                    kickoff_txhandler.get_spendable_output(5 + idx)?,
                    SpendPath::ScriptSpend(0),
                    Sequence::from_height(BLOCKS_PER_WEEK * 4),
                )
                .add_input(
                    (NumberedSignatureKind::AssertTimeout2, idx as i32),
                    kickoff_txhandler.get_spendable_output(2)?,
                    SpendPath::ScriptSpend(0),
                    DEFAULT_SEQUENCE,
                )
                .add_input(
                    (NumberedSignatureKind::AssertTimeout3, idx as i32),
                    round_txhandler.get_spendable_output(0)?,
                    SpendPath::KeySpend,
                    DEFAULT_SEQUENCE,
                )
                .add_output(UnspentTxOut::from_partial(
                    builder::transaction::anchor_output(),
                ))
                .finalize(),
        );
    }
    Ok(txhandlers)
}

/// Creates the nth (0-indexed) `sequential_collateral_txhandler` and `reimburse_generator_txhandler` pair
/// for a sspecific operator.
pub fn create_round_nth_txhandler(
    operator_xonly_pk: XOnlyPublicKey,
    input_outpoint: OutPoint,
    input_amount: Amount,
    num_kickoffs_per_round: usize,
    network: bitcoin::Network,
    index: usize,
    pubkeys: &KickoffWinternitzKeys,
) -> Result<(TxHandler, TxHandler), BridgeError> {
    let mut round_txhandler = create_round_txhandler(
        operator_xonly_pk,
        RoundTxInput::Collateral(input_outpoint, input_amount),
        num_kickoffs_per_round,
        network,
        pubkeys.get_keys_for_round(0),
    )?;
    let mut ready_to_reimburse_txhandler =
        create_ready_to_reimburse_txhandler(&round_txhandler, operator_xonly_pk, network)?;
    for idx in 1..index + 1 {
        round_txhandler = create_round_txhandler(
            operator_xonly_pk,
            RoundTxInput::Prevout(ready_to_reimburse_txhandler.get_spendable_output(0)?),
            num_kickoffs_per_round,
            network,
            pubkeys.get_keys_for_round(idx),
        )?;
        ready_to_reimburse_txhandler =
            create_ready_to_reimburse_txhandler(&round_txhandler, operator_xonly_pk, network)?;
    }
    Ok((round_txhandler, ready_to_reimburse_txhandler))
}

pub fn create_ready_to_reimburse_txhandler(
    round_txhandler: &TxHandler,
    operator_xonly_pk: XOnlyPublicKey,
    network: bitcoin::Network,
) -> Result<TxHandler, BridgeError> {
    let prevout = round_txhandler.get_spendable_output(0)?;
    Ok(TxHandlerBuilder::new(TransactionType::ReadyToReimburse)
        .with_version(Version::non_standard(3))
        .add_input(
            NormalSignatureKind::OperatorSighashDefault,
            prevout.clone(),
            SpendPath::KeySpend,
            DEFAULT_SEQUENCE,
        )
        .add_output(UnspentTxOut::from_scripts(
            prevout.get_prevout().value - ANCHOR_AMOUNT - Amount::from_sat(330),
            vec![],
            Some(operator_xonly_pk),
            network,
        ))
        .add_output(UnspentTxOut::from_partial(
            builder::transaction::anchor_output(),
        ))
        .finalize())
}

pub fn create_unspent_kickoff_txhandlers(
    round_txhandler: &TxHandler,
    ready_to_reimburse_txhandler: &TxHandler,
    num_kickoffs_per_round: usize,
) -> Result<Vec<TxHandler>, BridgeError> {
    let mut txhandlers = Vec::new();
    for idx in 0..num_kickoffs_per_round {
        txhandlers.push(
            TxHandlerBuilder::new(TransactionType::UnspentKickoff(idx))
                .add_input(
                    (NumberedSignatureKind::UnspentKickoff1, idx as i32),
                    ready_to_reimburse_txhandler.get_spendable_output(0)?,
                    SpendPath::KeySpend,
                    DEFAULT_SEQUENCE,
                )
                .add_input(
                    (NumberedSignatureKind::UnspentKickoff2, idx as i32),
                    round_txhandler.get_spendable_output(1 + idx)?,
                    SpendPath::ScriptSpend(1),
                    DEFAULT_SEQUENCE,
                )
                .add_output(UnspentTxOut::from_partial(
                    builder::transaction::anchor_output(),
                ))
                .finalize(),
        );
    }
    Ok(txhandlers)
}<|MERGE_RESOLUTION|>--- conflicted
+++ resolved
@@ -20,11 +20,8 @@
 use crate::builder::transaction::txhandler::TxHandler;
 use crate::builder::transaction::*;
 use crate::constants::{
-<<<<<<< HEAD
-    BLOCKS_PER_DAY, BLOCKS_PER_WEEK, KICKOFF_BLOCKHASH_COMMIT_LENGTH, MIN_TAPROOT_AMOUNT,
-=======
-    BLOCKS_PER_WEEK, KICKOFF_AMOUNT, KICKOFF_BLOCKHASH_COMMIT_LENGTH, MIN_TAPROOT_AMOUNT,
->>>>>>> 53b2fa21
+    BLOCKS_PER_DAY, BLOCKS_PER_WEEK, KICKOFF_AMOUNT, KICKOFF_BLOCKHASH_COMMIT_LENGTH,
+    MIN_TAPROOT_AMOUNT,
 };
 use crate::errors::BridgeError;
 use crate::rpc::clementine::NumberedSignatureKind;
@@ -56,8 +53,8 @@
     network: bitcoin::Network,
     pubkeys: &[bitvm::signatures::winternitz::PublicKey],
 ) -> Result<TxHandler, BridgeError> {
-<<<<<<< HEAD
-    let mut builder = TxHandlerBuilder::new(TransactionType::Round);
+    let mut builder =
+        TxHandlerBuilder::new(TransactionType::Round).with_version(Version::non_standard(3));
     let input_amount;
     match txin {
         RoundTxInput::Prevout(prevout) => {
@@ -89,25 +86,6 @@
             );
         }
     }
-=======
-    let (op_address, op_spend) = create_taproot_address(&[], Some(operator_xonly_pk), network);
-    let mut builder = TxHandlerBuilder::new(TransactionType::Round)
-        .with_version(Version::non_standard(3))
-        .add_input(
-            NormalSignatureKind::OperatorSighashDefault,
-            SpendableTxIn::new(
-                input_outpoint,
-                TxOut {
-                    value: input_amount,
-                    script_pubkey: op_address.script_pubkey(),
-                },
-                vec![],
-                Some(op_spend.clone()),
-            ),
-            SpendPath::KeySpend,
-            DEFAULT_SEQUENCE,
-        );
->>>>>>> 53b2fa21
 
     // This 1 block is to enforce that operator has to put a sequence number in the input
     // so this spending path can't be used to send kickoff tx
