use crate::builder::script::{SpendPath, TimelockScript, WinternitzCommit};
use crate::builder::transaction::output::UnspentTxOut;
use crate::builder::transaction::txhandler::{TxHandler, DEFAULT_SEQUENCE};
use crate::builder::transaction::*;
<<<<<<< HEAD
use crate::config::protocol::ProtocolParamset;
use crate::constants::MIN_TAPROOT_AMOUNT;
=======
use crate::config::BridgeConfig;
use crate::constants::{BLOCKS_PER_WEEK, OPERATOR_CHALLENGE_AMOUNT};
>>>>>>> e3065ef4
use crate::errors::BridgeError;
use crate::rpc::clementine::{NormalSignatureKind, NumberedSignatureKind};
use crate::{builder, utils};
use bitcoin::{Sequence, TxOut, XOnlyPublicKey};
use std::sync::Arc;

/// Creates a [`TxHandler`] for the `watchtower_challenge_tx`. This transaction
/// is sent by the watchtowers to reveal their Groth16 proofs with their public
/// inputs for the longest chain proof, signed by the corresponding watchtowers
/// using WOTS.
pub fn create_watchtower_challenge_txhandler(
    kickoff_txhandler: &TxHandler,
    watchtower_idx: usize,
    nofn_xonly_pk: XOnlyPublicKey,
<<<<<<< HEAD
    operator_xonly_pk: XOnlyPublicKey,
    paramset: &'static ProtocolParamset,
    script: Option<Arc<WinternitzCommit>>,
=======
    config: &BridgeConfig,
    wots_script: Arc<WinternitzCommit>,
>>>>>>> e3065ef4
) -> Result<TxHandler, BridgeError> {
    let prevout = kickoff_txhandler.get_spendable_output(
        4 + watchtower_idx * 2 + utils::COMBINED_ASSERT_DATA.num_steps.len(),
    )?;
    let nofn_2week = Arc::new(TimelockScript::new(
        Some(nofn_xonly_pk),
        BLOCKS_PER_WEEK * 2,
    ));
    Ok(
        TxHandlerBuilder::new(TransactionType::WatchtowerChallenge(watchtower_idx))
            .add_input(
                (
                    NumberedSignatureKind::NumberedNotStored,
                    watchtower_idx as i32,
                ),
                SpendableTxIn::from_scripts(
                    *prevout.get_prev_outpoint(),
                    prevout.get_prevout().value,
                    vec![nofn_2week, wots_script],
                    None,
<<<<<<< HEAD
                    paramset.network,
                ),
            },
            SpendPath::ScriptSpend(0),
            DEFAULT_SEQUENCE,
        );

    let nofn_halfweek = Arc::new(TimelockScript::new(
        Some(nofn_xonly_pk),
        paramset.watchtower_challenge_nack_timelock,
    )); // 0.5 week
    let operator_with_preimage = Arc::new(PreimageRevealScript::new(
        operator_xonly_pk,
        *operator_unlock_hash,
    ));

    Ok(builder
        .add_output(UnspentTxOut::from_scripts(
            MIN_TAPROOT_AMOUNT, // TODO: Hand calculate this
            vec![operator_with_preimage, nofn_halfweek],
            None,
            paramset.network,
        ))
        .add_output(UnspentTxOut::from_partial(
            builder::transaction::anchor_output(),
        ))
        .finalize())
=======
                    config.network,
                ),
                SpendPath::ScriptSpend(1),
                DEFAULT_SEQUENCE,
            )
            .add_output(UnspentTxOut::from_partial(
                builder::transaction::anchor_output(),
            ))
            .finalize(),
    )
}

/// Creates the watchtower challenge timeout txhandler.
/// This tx needs to be sent by operators when a watchtower doesn't send a challenge,
/// otherwise operator will be forced to reveal their preimage.
pub fn create_watchtower_challenge_timeout_txhandler(
    kickoff_txhandler: &TxHandler,
    watchtower_idx: usize,
) -> Result<TxHandler, BridgeError> {
    let watchtower_challenge_vout =
        4 + watchtower_idx * 2 + utils::COMBINED_ASSERT_DATA.num_steps.len();
    let challenge_ack_vout =
        4 + watchtower_idx * 2 + utils::COMBINED_ASSERT_DATA.num_steps.len() + 1;
    Ok(
        TxHandlerBuilder::new(TransactionType::WatchtowerChallengeTimeout(watchtower_idx))
            .add_input(
                (
                    NumberedSignatureKind::WatchtowerChallengeTimeout1,
                    watchtower_idx as i32,
                ),
                kickoff_txhandler.get_spendable_output(watchtower_challenge_vout)?,
                SpendPath::ScriptSpend(0),
                Sequence::from_height(BLOCKS_PER_WEEK * 2),
            )
            .add_input(
                (
                    NumberedSignatureKind::WatchtowerChallengeTimeout2,
                    watchtower_idx as i32,
                ),
                kickoff_txhandler.get_spendable_output(challenge_ack_vout)?,
                SpendPath::ScriptSpend(1),
                Sequence::from_height(BLOCKS_PER_WEEK * 2),
            )
            .add_output(UnspentTxOut::from_partial(
                builder::transaction::anchor_output(),
            ))
            .finalize(),
    )
>>>>>>> e3065ef4
}

/// Creates a [`TxHandler`] for the `operator_challenge_NACK_tx`. This transaction will force
/// the operator to reveal the preimage for the corresponding watchtower since if they do not
/// reveal the preimage, the NofN will be able to spend the output after 0.5 week, which will
/// prevent the operator from sending `assert_begin_tx`.
pub fn create_operator_challenge_nack_txhandler(
    kickoff_txhandler: &TxHandler,
    watchtower_idx: usize,
    round_txhandler: &TxHandler,
    paramset: &'static ProtocolParamset,
) -> Result<TxHandler, BridgeError> {
    let challenge_ack_vout =
        4 + watchtower_idx * 2 + utils::COMBINED_ASSERT_DATA.num_steps.len() + 1;
    Ok(
        TxHandlerBuilder::new(TransactionType::OperatorChallengeNack(watchtower_idx))
            .add_input(
                (
                    NumberedSignatureKind::OperatorChallengeNack1,
                    watchtower_idx as i32,
                ),
<<<<<<< HEAD
                watchtower_challenge_txhandler.get_spendable_output(0)?,
                SpendPath::ScriptSpend(1),
                Sequence::from_height(paramset.watchtower_challenge_nack_timelock),
=======
                kickoff_txhandler.get_spendable_output(challenge_ack_vout)?,
                SpendPath::ScriptSpend(0),
                Sequence::from_height(BLOCKS_PER_WEEK * 3),
>>>>>>> e3065ef4
            )
            .add_input(
                (
                    NumberedSignatureKind::OperatorChallengeNack2,
                    watchtower_idx as i32,
                ),
                kickoff_txhandler.get_spendable_output(1)?,
                SpendPath::ScriptSpend(0),
                DEFAULT_SEQUENCE,
            )
            .add_input(
                (
                    NumberedSignatureKind::OperatorChallengeNack3,
                    watchtower_idx as i32,
                ),
                round_txhandler.get_spendable_output(0)?,
                SpendPath::KeySpend,
                DEFAULT_SEQUENCE,
            )
            .add_output(UnspentTxOut::from_partial(
                builder::transaction::anchor_output(),
            ))
            .finalize(),
    )
}

/// Creates a [`TxHandler`] for the `operator_challenge_ACK_tx`. This transaction will is used so that
/// the operator can acknowledge the challenge and reveal the preimage for the corresponding watchtower.
/// If the operator does not reveal the preimage, the NofN will be able to spend the output after 0.5 week using
/// `operator_challenge_NACK_tx`.
pub fn create_operator_challenge_ack_txhandler(
    kickoff_txhandler: &TxHandler,
    watchtower_idx: usize,
    _paramset: &'static ProtocolParamset,
) -> Result<TxHandler, BridgeError> {
    let challenge_ack_vout =
        4 + watchtower_idx * 2 + utils::COMBINED_ASSERT_DATA.num_steps.len() + 1;
    Ok(
        TxHandlerBuilder::new(TransactionType::OperatorChallengeAck(watchtower_idx))
            .add_input(
                NormalSignatureKind::OperatorChallengeAck1,
                kickoff_txhandler.get_spendable_output(challenge_ack_vout)?,
                SpendPath::ScriptSpend(2),
                DEFAULT_SEQUENCE,
            )
            .add_output(UnspentTxOut::from_partial(
                builder::transaction::anchor_output(),
            ))
            .finalize(),
    )
}

/// Creates a [`TxHandler`] for the `disprove_tx`. This transaction will be sent by NofN, meaning
/// that the operator was malicious. This transaction burns the operator's burn connector, kicking the
/// operator out of the system.
pub fn create_disprove_txhandler(
    kickoff_txhandler: &TxHandler,
    round_txhandler: &TxHandler,
) -> Result<TxHandler, BridgeError> {
    Ok(TxHandlerBuilder::new(TransactionType::Disprove)
        .add_input(
            NormalSignatureKind::NoSignature,
            kickoff_txhandler.get_spendable_output(3)?,
            SpendPath::Unknown,
            DEFAULT_SEQUENCE,
        )
        .add_input(
            NormalSignatureKind::Disprove2,
            round_txhandler.get_spendable_output(0)?,
            SpendPath::KeySpend,
            DEFAULT_SEQUENCE,
        )
        .add_output(UnspentTxOut::from_partial(
            builder::transaction::anchor_output(),
        ))
        .finalize())
}

/// Creates a [`TxHandler`] for the `challenge`. This transaction is for covering
/// the operators' cost for a challenge to prevent people from maliciously
/// challenging them and causing them to lose money.
pub fn create_challenge_txhandler(
    kickoff_txhandler: &TxHandler,
    operator_reimbursement_address: &bitcoin::Address,
    paramset: &'static ProtocolParamset,
) -> Result<TxHandler, BridgeError> {
    Ok(TxHandlerBuilder::new(TransactionType::Challenge)
        .add_input(
            NormalSignatureKind::Challenge,
            kickoff_txhandler.get_spendable_output(1)?,
            SpendPath::ScriptSpend(0),
            DEFAULT_SEQUENCE,
        )
        .add_output(UnspentTxOut::from_partial(TxOut {
            value: paramset.operator_challenge_amount,
            script_pubkey: operator_reimbursement_address.script_pubkey(),
        }))
        .add_output(UnspentTxOut::from_partial(op_return_txout(b"TODO")))
        .finalize())
}

/// Creates a [`TxHandler`] for the `no challenge`. This transaction used when no one sends a
/// challenge tx, so that operator can spend kickoff finalizer to finalize the kickoff.
pub fn create_challenge_timeout_txhandler(
    kickoff_txhandler: &TxHandler,
    paramset: &'static ProtocolParamset,
) -> Result<TxHandler, BridgeError> {
    Ok(TxHandlerBuilder::new(TransactionType::ChallengeTimeout)
        .with_version(Version::non_standard(3))
        .add_input(
            NormalSignatureKind::OperatorSighashDefault,
            kickoff_txhandler.get_spendable_output(0)?,
            SpendPath::ScriptSpend(1),
            Sequence::from_height(paramset.operator_challenge_timelock),
        )
        .add_input(
            NormalSignatureKind::ChallengeTimeout2,
            kickoff_txhandler.get_spendable_output(1)?,
            SpendPath::ScriptSpend(0),
            DEFAULT_SEQUENCE,
        )
        .add_output(UnspentTxOut::from_partial(
            builder::transaction::anchor_output(),
        ))
        .finalize())
}<|MERGE_RESOLUTION|>--- conflicted
+++ resolved
@@ -2,13 +2,7 @@
 use crate::builder::transaction::output::UnspentTxOut;
 use crate::builder::transaction::txhandler::{TxHandler, DEFAULT_SEQUENCE};
 use crate::builder::transaction::*;
-<<<<<<< HEAD
 use crate::config::protocol::ProtocolParamset;
-use crate::constants::MIN_TAPROOT_AMOUNT;
-=======
-use crate::config::BridgeConfig;
-use crate::constants::{BLOCKS_PER_WEEK, OPERATOR_CHALLENGE_AMOUNT};
->>>>>>> e3065ef4
 use crate::errors::BridgeError;
 use crate::rpc::clementine::{NormalSignatureKind, NumberedSignatureKind};
 use crate::{builder, utils};
@@ -23,21 +17,15 @@
     kickoff_txhandler: &TxHandler,
     watchtower_idx: usize,
     nofn_xonly_pk: XOnlyPublicKey,
-<<<<<<< HEAD
-    operator_xonly_pk: XOnlyPublicKey,
-    paramset: &'static ProtocolParamset,
-    script: Option<Arc<WinternitzCommit>>,
-=======
-    config: &BridgeConfig,
     wots_script: Arc<WinternitzCommit>,
->>>>>>> e3065ef4
+    paramset: &'static ProtocolParamset,
 ) -> Result<TxHandler, BridgeError> {
     let prevout = kickoff_txhandler.get_spendable_output(
         4 + watchtower_idx * 2 + utils::COMBINED_ASSERT_DATA.num_steps.len(),
     )?;
     let nofn_2week = Arc::new(TimelockScript::new(
         Some(nofn_xonly_pk),
-        BLOCKS_PER_WEEK * 2,
+        paramset.watchtower_challenge_timeout_timelock,
     ));
     Ok(
         TxHandlerBuilder::new(TransactionType::WatchtowerChallenge(watchtower_idx))
@@ -51,36 +39,7 @@
                     prevout.get_prevout().value,
                     vec![nofn_2week, wots_script],
                     None,
-<<<<<<< HEAD
                     paramset.network,
-                ),
-            },
-            SpendPath::ScriptSpend(0),
-            DEFAULT_SEQUENCE,
-        );
-
-    let nofn_halfweek = Arc::new(TimelockScript::new(
-        Some(nofn_xonly_pk),
-        paramset.watchtower_challenge_nack_timelock,
-    )); // 0.5 week
-    let operator_with_preimage = Arc::new(PreimageRevealScript::new(
-        operator_xonly_pk,
-        *operator_unlock_hash,
-    ));
-
-    Ok(builder
-        .add_output(UnspentTxOut::from_scripts(
-            MIN_TAPROOT_AMOUNT, // TODO: Hand calculate this
-            vec![operator_with_preimage, nofn_halfweek],
-            None,
-            paramset.network,
-        ))
-        .add_output(UnspentTxOut::from_partial(
-            builder::transaction::anchor_output(),
-        ))
-        .finalize())
-=======
-                    config.network,
                 ),
                 SpendPath::ScriptSpend(1),
                 DEFAULT_SEQUENCE,
@@ -98,6 +57,7 @@
 pub fn create_watchtower_challenge_timeout_txhandler(
     kickoff_txhandler: &TxHandler,
     watchtower_idx: usize,
+    paramset: &'static ProtocolParamset,
 ) -> Result<TxHandler, BridgeError> {
     let watchtower_challenge_vout =
         4 + watchtower_idx * 2 + utils::COMBINED_ASSERT_DATA.num_steps.len();
@@ -112,7 +72,7 @@
                 ),
                 kickoff_txhandler.get_spendable_output(watchtower_challenge_vout)?,
                 SpendPath::ScriptSpend(0),
-                Sequence::from_height(BLOCKS_PER_WEEK * 2),
+                Sequence::from_height(paramset.watchtower_challenge_timeout_timelock),
             )
             .add_input(
                 (
@@ -121,14 +81,13 @@
                 ),
                 kickoff_txhandler.get_spendable_output(challenge_ack_vout)?,
                 SpendPath::ScriptSpend(1),
-                Sequence::from_height(BLOCKS_PER_WEEK * 2),
-            )
-            .add_output(UnspentTxOut::from_partial(
-                builder::transaction::anchor_output(),
-            ))
-            .finalize(),
-    )
->>>>>>> e3065ef4
+                Sequence::from_height(paramset.watchtower_challenge_timeout_timelock),
+            )
+            .add_output(UnspentTxOut::from_partial(
+                builder::transaction::anchor_output(),
+            ))
+            .finalize(),
+    )
 }
 
 /// Creates a [`TxHandler`] for the `operator_challenge_NACK_tx`. This transaction will force
@@ -150,15 +109,9 @@
                     NumberedSignatureKind::OperatorChallengeNack1,
                     watchtower_idx as i32,
                 ),
-<<<<<<< HEAD
-                watchtower_challenge_txhandler.get_spendable_output(0)?,
-                SpendPath::ScriptSpend(1),
-                Sequence::from_height(paramset.watchtower_challenge_nack_timelock),
-=======
                 kickoff_txhandler.get_spendable_output(challenge_ack_vout)?,
                 SpendPath::ScriptSpend(0),
-                Sequence::from_height(BLOCKS_PER_WEEK * 3),
->>>>>>> e3065ef4
+                Sequence::from_height(paramset.watchtower_challenge_nack_timelock),
             )
             .add_input(
                 (
@@ -272,7 +225,7 @@
             NormalSignatureKind::OperatorSighashDefault,
             kickoff_txhandler.get_spendable_output(0)?,
             SpendPath::ScriptSpend(1),
-            Sequence::from_height(paramset.operator_challenge_timelock),
+            Sequence::from_height(paramset.operator_challenge_timeout_timelock),
         )
         .add_input(
             NormalSignatureKind::ChallengeTimeout2,
