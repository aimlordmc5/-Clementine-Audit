--- conflicted
+++ resolved
@@ -3,12 +3,7 @@
 //! Address builder provides useful functions for building typical Bitcoin
 //! addresses.
 
-<<<<<<< HEAD
-use super::script::{CheckSig, DepositScript, SpendableScript, TimelockScript, WinternitzCommit};
-use crate::config::protocol::ProtocolParamset;
-=======
 use super::script::{CheckSig, DepositScript, SpendableScript, TimelockScript};
->>>>>>> e3065ef4
 use crate::errors::BridgeError;
 use crate::utils::SECP;
 use crate::{utils, EVMAddress};
@@ -19,10 +14,6 @@
     taproot::{TaprootBuilder, TaprootSpendInfo},
     Address, ScriptBuf,
 };
-<<<<<<< HEAD
-use bitvm::signatures::winternitz;
-=======
->>>>>>> e3065ef4
 
 pub fn taproot_builder_with_scripts(scripts: &[ScriptBuf]) -> TaprootBuilder {
     let builder = TaprootBuilder::new();
@@ -168,21 +159,6 @@
     create_taproot_address(&[script.to_script_buf()], None, network)
 }
 
-<<<<<<< HEAD
-pub fn derive_challenge_address_from_xonlypk_and_wpk(
-    xonly_pk: &XOnlyPublicKey,
-    pk_with_size: Vec<(winternitz::PublicKey, u32)>,
-    paramset: &'static ProtocolParamset,
-) -> Address {
-    let winternitz_commit =
-        WinternitzCommit::new(pk_with_size, *xonly_pk, paramset.winternitz_log_d);
-    let (address, _) =
-        create_taproot_address(&[winternitz_commit.to_script_buf()], None, paramset.network);
-    address
-}
-
-=======
->>>>>>> e3065ef4
 #[cfg(test)]
 mod tests {
     use crate::{
