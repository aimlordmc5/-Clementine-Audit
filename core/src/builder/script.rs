//! # Script Builder
//!
//! Script builder provides useful functions for building typical Bitcoin
//! scripts.
// Currently generate_witness functions are not yet used.
#![allow(dead_code)]

use crate::{utils, EVMAddress};
use bitcoin::opcodes::OP_TRUE;
use bitcoin::script::PushBytesBuf;
use bitcoin::secp256k1::schnorr;
use bitcoin::{
    opcodes::{all::*, OP_FALSE},
    script::Builder,
    ScriptBuf, XOnlyPublicKey,
};
use bitcoin::{Amount, Witness};
use bitvm::signatures::winternitz::{self, SecretKey};
use bitvm::signatures::winternitz::{Parameters, PublicKey};
use std::any::Any;
use std::fmt::Debug;

#[derive(Debug, Copy, Clone)]
pub enum SpendPath {
    ScriptSpend(usize),
    KeySpend,
    Unknown,
}

/// A trait that marks all script types. Each script has a `generate_script_inputs` (eg. [`WinternitzCommit::generate_script_inputs`]) function that
/// generates the witness for the script using various arguments. A `dyn SpendableScript` is cast into a concrete [`ScriptKind`] to
/// generate a witness, the trait object can be used to generate the script_buf.
///
/// We store [`Arc<dyn SpendableScript>`]s inside a [`super::transaction::TxHandler`] input, and we cast them into a [`ScriptKind`] when signing.
///
/// When creating a new Script, make sure you add it to the [`ScriptKind`] enum and add a test for it below.
/// Otherwise, it will not be spendable.
pub trait SpendableScript: Send + Sync + 'static + std::any::Any {
    fn as_any(&self) -> &dyn Any;

    fn kind(&self) -> ScriptKind;

    fn to_script_buf(&self) -> ScriptBuf;
}

impl Debug for dyn SpendableScript {
    fn fmt(&self, f: &mut std::fmt::Formatter<'_>) -> std::fmt::Result {
        write!(f, "SpendableScript")
    }
}

/// Struct for scripts that do not conform to any other type of SpendableScripts
#[derive(Debug, Clone)]
pub struct OtherSpendable(ScriptBuf);

impl From<ScriptBuf> for OtherSpendable {
    fn from(script: ScriptBuf) -> Self {
        Self(script)
    }
}

impl SpendableScript for OtherSpendable {
    fn as_any(&self) -> &dyn Any {
        self
    }

    fn kind(&self) -> ScriptKind {
        ScriptKind::Other(self)
    }

    fn to_script_buf(&self) -> ScriptBuf {
        self.0.clone()
    }
}

impl OtherSpendable {
    fn as_script(&self) -> &ScriptBuf {
        &self.0
    }

    fn generate_script_inputs(&self, witness: Witness) -> Witness {
        witness
    }

    pub fn new(script: ScriptBuf) -> Self {
        Self(script)
    }
}

/// Struct for scripts that only includes a CHECKSIG
#[derive(Debug, Clone)]
pub struct CheckSig(pub(crate) XOnlyPublicKey);
impl SpendableScript for CheckSig {
    fn as_any(&self) -> &dyn Any {
        self
    }

    fn kind(&self) -> ScriptKind {
        ScriptKind::CheckSig(self)
    }

    fn to_script_buf(&self) -> ScriptBuf {
        Builder::new()
            .push_x_only_key(&self.0)
            .push_opcode(OP_CHECKSIG)
            .into_script()
    }
}

impl CheckSig {
    pub fn generate_script_inputs(&self, signature: &schnorr::Signature) -> Witness {
        Witness::from_slice(&[signature.serialize()])
    }

    pub fn new(xonly_pk: XOnlyPublicKey) -> Self {
        Self(xonly_pk)
    }
}

/// Struct for scripts that commit to a message using Winternitz keys
#[derive(Clone)]
pub struct WinternitzCommit(PublicKey, Parameters, pub(crate) XOnlyPublicKey);
impl SpendableScript for WinternitzCommit {
    fn as_any(&self) -> &dyn Any {
        self
    }

    fn kind(&self) -> ScriptKind {
        ScriptKind::WinternitzCommit(self)
    }

    fn to_script_buf(&self) -> ScriptBuf {
        let winternitz_pubkey = self.0.clone();
        let params = self.1.clone();
        let xonly_pubkey = self.2;
        let verifier = winternitz::Winternitz::<
            winternitz::ListpickVerifier,
            winternitz::TabledConverter,
        >::new();
        verifier
            .checksig_verify(&params, &winternitz_pubkey)
            .push_x_only_key(&xonly_pubkey)
            .push_opcode(OP_CHECKSIG)
            .compile()
    }
}

impl WinternitzCommit {
    pub fn generate_script_inputs(
        &self,
        commit_data: &Vec<u8>,
        secret_key: &SecretKey,
        signature: &schnorr::Signature,
    ) -> Witness {
        let verifier = winternitz::Winternitz::<
            winternitz::ListpickVerifier,
            winternitz::TabledConverter,
        >::new();
        let mut witness = verifier.sign(&self.1, secret_key, commit_data);
        witness.push(signature.serialize());
        witness
    }

    pub fn new(pubkey: PublicKey, params: Parameters, xonly_pubkey: XOnlyPublicKey) -> Self {
        Self(pubkey, params, xonly_pubkey)
    }
}

/// Struct for scripts that include a relative timelock (by block count) and optionally a CHECKSIG if a pubkey is provided.
/// Generates a relative timelock script with a given [`XOnlyPublicKey`] that CHECKSIG checks the signature against.
///
/// ATTENTION: If you want to spend a UTXO using timelock script, the
/// condition is that (`# in the script`) ≤ (`# in the sequence of the tx`)
/// ≤ (`# of blocks mined after UTXO appears on the chain`). However, this is not mandatory.
/// One can spend an output delayed for some number of blocks just by using the nSequence field
/// of the input inside the transaction. For more, see:
///
/// - [BIP-0068](https://github.com/bitcoin/bips/blob/master/bip-0068.mediawiki)
/// - [BIP-0112](https://github.com/bitcoin/bips/blob/master/bip-0112.mediawiki)
#[derive(Debug, Clone)]
pub struct TimelockScript(pub(crate) Option<XOnlyPublicKey>, u16);

impl SpendableScript for TimelockScript {
    fn as_any(&self) -> &dyn Any {
        self
    }

    fn kind(&self) -> ScriptKind {
        ScriptKind::TimelockScript(self)
    }

    fn to_script_buf(&self) -> ScriptBuf {
        let script_builder = Builder::new()
            .push_int(self.1 as i64)
            .push_opcode(OP_CSV)
            .push_opcode(OP_DROP);

        if let Some(xonly_pk) = self.0 {
            script_builder
                .push_x_only_key(&xonly_pk)
                .push_opcode(OP_CHECKSIG)
        } else {
            script_builder.push_opcode(OP_TRUE)
        }
        .into_script()
    }
}

impl TimelockScript {
    pub fn generate_script_inputs(&self, signature: Option<&schnorr::Signature>) -> Witness {
        match signature {
            Some(sig) => Witness::from_slice(&[sig.serialize()]),
            None => Witness::default(),
        }
    }

    pub fn new(xonly_pk: Option<XOnlyPublicKey>, block_count: u16) -> Self {
        Self(xonly_pk, block_count)
    }
}

/// Struct for scripts that reveal a preimage and verify it against a hash.
pub struct PreimageRevealScript(pub(crate) XOnlyPublicKey, [u8; 20]);

impl SpendableScript for PreimageRevealScript {
    fn as_any(&self) -> &dyn Any {
        self
    }

    fn kind(&self) -> ScriptKind {
        ScriptKind::PreimageRevealScript(self)
    }

    fn to_script_buf(&self) -> ScriptBuf {
        Builder::new()
            .push_opcode(OP_HASH160)
            .push_slice(self.1)
            .push_opcode(OP_EQUALVERIFY)
            .push_x_only_key(&self.0)
            .push_opcode(OP_CHECKSIG)
            .into_script()
    }
}

impl PreimageRevealScript {
    pub fn generate_script_inputs(
        &self,
        preimage: impl AsRef<[u8]>,
        signature: &schnorr::Signature,
    ) -> Witness {
        let mut witness = Witness::from_slice(&[preimage]);
        witness.push(signature.serialize());
        witness
    }

    pub fn new(xonly_pk: XOnlyPublicKey, hash: [u8; 20]) -> Self {
        Self(xonly_pk, hash)
    }
}

/// Struct for deposit script that commits Citrea address to be deposited into onchain.
#[derive(Debug, Clone)]
pub struct DepositScript(pub(crate) XOnlyPublicKey, EVMAddress, Amount);

impl SpendableScript for DepositScript {
    fn as_any(&self) -> &dyn Any {
        self
    }

    fn kind(&self) -> ScriptKind {
        ScriptKind::DepositScript(self)
    }

    fn to_script_buf(&self) -> ScriptBuf {
        let citrea: [u8; 6] = "citrea".as_bytes().try_into().expect("length == 6");

        Builder::new()
            .push_x_only_key(&self.0)
            .push_opcode(OP_CHECKSIG)
            .push_opcode(OP_FALSE)
            .push_opcode(OP_IF)
            .push_slice(citrea)
            .push_slice(self.1 .0)
            .push_slice(self.2.to_sat().to_be_bytes())
            .push_opcode(OP_ENDIF)
            .into_script()
    }
}

impl DepositScript {
    pub fn generate_script_inputs(&self, signature: &schnorr::Signature) -> Witness {
        Witness::from_slice(&[signature.serialize()])
    }

    pub fn new(xonly_pk: XOnlyPublicKey, evm_address: EVMAddress, amount: Amount) -> Self {
        Self(xonly_pk, evm_address, amount)
    }
}

<<<<<<< HEAD
#[derive(Clone)]
pub enum ScriptKind<'a> {
    CheckSig(&'a CheckSig),
    WinternitzCommit(&'a WinternitzCommit),
    TimelockScript(&'a TimelockScript),
    PreimageRevealScript(&'a PreimageRevealScript),
    DepositScript(&'a DepositScript),
    Other(&'a OtherSpendable),
=======
/// Struct for withdrawal script.
pub struct WithdrawalScript(usize);

impl SpendableScript for WithdrawalScript {
    fn as_any(&self) -> &dyn Any {
        self
    }

    fn to_script_buf(&self) -> ScriptBuf {
        let mut push_bytes = PushBytesBuf::new();
        push_bytes
            .extend_from_slice(&utils::usize_to_var_len_bytes(self.0))
            .expect("Not possible to panic while adding a 4 to 8 bytes of slice");

        Builder::new()
            .push_opcode(OP_RETURN)
            .push_slice(push_bytes)
            .into_script()
    }
}

impl WithdrawalScript {
    pub fn new(index: usize) -> Self {
        Self(index)
    }
>>>>>>> aa0864aa
}

#[cfg(test)]
fn get_script_from_arr<T: SpendableScript>(
    arr: &Vec<Box<dyn SpendableScript>>,
) -> Option<(usize, &T)> {
    arr.iter()
        .enumerate()
        .find_map(|(i, x)| x.as_any().downcast_ref::<T>().map(|x| (i, x)))
}
#[cfg(test)]
mod tests {
    use crate::utils;
    use std::sync::Arc;

    use super::*;

    use bitcoin::secp256k1::PublicKey;
    // Create some dummy values for testing.
    // Note: These values are not cryptographically secure and are only used for tests.
    fn dummy_xonly() -> XOnlyPublicKey {
        // 32 bytes array filled with 0x03.
        *utils::UNSPENDABLE_XONLY_PUBKEY
    }

    fn dummy_scriptbuf() -> ScriptBuf {
        ScriptBuf::from_hex("51").expect("valid hex")
    }

    fn dummy_pubkey() -> PublicKey {
        *utils::UNSPENDABLE_PUBKEY
    }

    fn dummy_params() -> Parameters {
        Parameters::new(32, 4)
    }

    fn dummy_evm_address() -> EVMAddress {
        // For testing purposes, we use a dummy 20-byte array.
        EVMAddress([0u8; 20])
    }

    #[test]
    fn test_dynamic_casting_extended() {
        // Build a collection of SpendableScript implementations.
        let scripts: Vec<Box<dyn SpendableScript>> = vec![
            Box::new(OtherSpendable::new(dummy_scriptbuf())),
            Box::new(CheckSig::new(dummy_xonly())),
            Box::new(WinternitzCommit::new(
                vec![[0u8; 20]; 32],
                dummy_params(),
                dummy_xonly(),
            )),
            Box::new(TimelockScript::new(Some(dummy_xonly()), 10)),
            Box::new(PreimageRevealScript::new(dummy_xonly(), [0; 20])),
            Box::new(DepositScript::new(
                dummy_xonly(),
                dummy_evm_address(),
                Amount::from_sat(100),
            )),
        ];

        // helper closures that return Option<(usize, &T)> using get_script_from_arr.
        let checksig = get_script_from_arr::<CheckSig>(&scripts);
        let winternitz = get_script_from_arr::<WinternitzCommit>(&scripts);
        let timelock = get_script_from_arr::<TimelockScript>(&scripts);
        let preimage = get_script_from_arr::<PreimageRevealScript>(&scripts);
        let deposit = get_script_from_arr::<DepositScript>(&scripts);
        let others = get_script_from_arr::<OtherSpendable>(&scripts);

        assert!(checksig.is_some(), "CheckSig not found");
        assert!(winternitz.is_some(), "WinternitzCommit not found");
        assert!(timelock.is_some(), "TimelockScript not found");
        assert!(preimage.is_some(), "PreimageRevealScript not found");
        assert!(deposit.is_some(), "DepositScript not found");
        assert!(others.is_some(), "OtherSpendable not found");

        // Print found items.
        println!("CheckSig: {:?}", checksig.unwrap().1);
        // println!("WinternitzCommit: {:?}", winternitz.unwrap().1);
        println!("TimelockScript: {:?}", timelock.unwrap().1);
        // println!("PreimageRevealScript: {:?}", preimage.unwrap().1);
        // println!("DepositScript: {:?}", deposit.unwrap().1);
        println!("OtherSpendable: {:?}", others.unwrap().1);
    }

    #[test]
    fn test_dynamic_casting() {
        use crate::utils;
        let scripts: Vec<Box<dyn SpendableScript>> = vec![
            Box::new(OtherSpendable(ScriptBuf::from_hex("51").expect(""))),
            Box::new(CheckSig(*utils::UNSPENDABLE_XONLY_PUBKEY)),
        ];

        let otherspendable = scripts
            .first()
            .expect("")
            .as_any()
            .downcast_ref::<OtherSpendable>()
            .expect("");

        let checksig = get_script_from_arr::<CheckSig>(&scripts).expect("");
        println!("{:?}", otherspendable);
        println!("{:?}", checksig);
    }

    #[test]
    fn test_scriptkind_completeness() {
        let script_variants: Vec<(&str, Arc<dyn SpendableScript>)> = vec![
            ("CheckSig", Arc::new(CheckSig::new(dummy_xonly()))),
            (
                "WinternitzCommit",
                Arc::new(WinternitzCommit::new(
                    vec![[0u8; 20]; 32],
                    dummy_params(),
                    dummy_xonly(),
                )),
            ),
            (
                "TimelockScript",
                Arc::new(TimelockScript::new(Some(dummy_xonly()), 15)),
            ),
            (
                "PreimageRevealScript",
                Arc::new(PreimageRevealScript::new(dummy_xonly(), [1; 20])),
            ),
            (
                "DepositScript",
                Arc::new(DepositScript::new(
                    dummy_xonly(),
                    dummy_evm_address(),
                    Amount::from_sat(50),
                )),
            ),
            ("Other", Arc::new(OtherSpendable::new(dummy_scriptbuf()))),
        ];

        for (expected, script) in script_variants {
            let kind = script.kind();
            match (expected, kind) {
                ("CheckSig", ScriptKind::CheckSig(_)) => (),
                ("WinternitzCommit", ScriptKind::WinternitzCommit(_)) => (),
                ("TimelockScript", ScriptKind::TimelockScript(_)) => (),
                ("PreimageRevealScript", ScriptKind::PreimageRevealScript(_)) => (),
                ("DepositScript", ScriptKind::DepositScript(_)) => (),
                ("Other", ScriptKind::Other(_)) => (),
                (s, _) => panic!("ScriptKind conversion not comprehensive for variant: {}", s),
            }
        }
    }
}<|MERGE_RESOLUTION|>--- conflicted
+++ resolved
@@ -297,7 +297,33 @@
     }
 }
 
-<<<<<<< HEAD
+/// Struct for withdrawal script.
+pub struct WithdrawalScript(usize);
+
+impl SpendableScript for WithdrawalScript {
+    fn as_any(&self) -> &dyn Any {
+        self
+    }
+
+    fn to_script_buf(&self) -> ScriptBuf {
+        let mut push_bytes = PushBytesBuf::new();
+        push_bytes
+            .extend_from_slice(&utils::usize_to_var_len_bytes(self.0))
+            .expect("Not possible to panic while adding a 4 to 8 bytes of slice");
+
+        Builder::new()
+            .push_opcode(OP_RETURN)
+            .push_slice(push_bytes)
+            .into_script()
+    }
+}
+
+impl WithdrawalScript {
+    pub fn new(index: usize) -> Self {
+        Self(index)
+    }
+}
+
 #[derive(Clone)]
 pub enum ScriptKind<'a> {
     CheckSig(&'a CheckSig),
@@ -306,33 +332,6 @@
     PreimageRevealScript(&'a PreimageRevealScript),
     DepositScript(&'a DepositScript),
     Other(&'a OtherSpendable),
-=======
-/// Struct for withdrawal script.
-pub struct WithdrawalScript(usize);
-
-impl SpendableScript for WithdrawalScript {
-    fn as_any(&self) -> &dyn Any {
-        self
-    }
-
-    fn to_script_buf(&self) -> ScriptBuf {
-        let mut push_bytes = PushBytesBuf::new();
-        push_bytes
-            .extend_from_slice(&utils::usize_to_var_len_bytes(self.0))
-            .expect("Not possible to panic while adding a 4 to 8 bytes of slice");
-
-        Builder::new()
-            .push_opcode(OP_RETURN)
-            .push_slice(push_bytes)
-            .into_script()
-    }
-}
-
-impl WithdrawalScript {
-    pub fn new(index: usize) -> Self {
-        Self(index)
-    }
->>>>>>> aa0864aa
 }
 
 #[cfg(test)]
