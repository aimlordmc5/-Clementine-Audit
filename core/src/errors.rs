//! # Errors
//!
//! This module defines errors, returned by the library.

use bitcoin::{consensus::encode::FromHexError, merkle_tree::MerkleBlockError, BlockHash, Txid};
use core::fmt::Debug;
use jsonrpsee::types::ErrorObject;
use secp256k1::musig;
use std::path::PathBuf;
use thiserror::Error;

/// Errors returned by the bridge.
#[derive(Debug, Error)]
#[non_exhaustive]
pub enum BridgeError {
    /// Returned when the bitcoin::secp256k1 crate returns an error
    #[error("Secpk256Error: {0}")]
    BitcoinSecp256k1Error(#[from] bitcoin::secp256k1::Error),
    /// Returned when the bitcoin crate returns an error in the sighash taproot module
    #[error("BitcoinSighashTaprootError: {0}")]
    BitcoinSighashTaprootError(#[from] bitcoin::sighash::TaprootError),
    #[error("Invalid bitcoin block hash: {0}")]
    BitcoinBlockHashInvalid(#[from] bitcoin::hex::HexToArrayError),

    #[error("Secp256k1 returned an error: {0}")]
    Secp256k1Error(#[from] secp256k1::Error),
    #[error("Scalar can't be build: {0}")]
    Secp256k1ScalarOutOfRange(#[from] secp256k1::scalar::OutOfRangeError),

    /// Returned when a non finalized deposit request is found
    #[error("DepositNotFinalized")]
    DepositNotFinalized,
    /// Returned when an invalid deposit UTXO is found
    #[error("InvalidDepositUTXO")]
    InvalidDepositUTXO,
    /// Returned when a UTXO is already spent
    #[error("UTXOSpent")]
    UTXOSpent,
    /// Returned when it fails to get FailedToGetPresigns
    #[error("FailedToGetPresigns")]
    FailedToGetPresigns,
    /// Returned when it fails to find the txid in the block
    #[error("TxidNotFound")]
    TxidNotFound,
    /// Returned in RPC error
    #[error("BitcoinCoreRPCError: {0}")]
    BitcoinRpcError(#[from] bitcoincore_rpc::Error),
    /// Returned if there is no confirmation data
    #[error("NoConfirmationData")]
    NoConfirmationData,
    /// For Vec<u8> conversion
    #[error("VecConversionError")]
    VecConversionError,
    /// For TryFromSliceError
    #[error("TryFromSliceError")]
    TryFromSliceError,
    /// Returned when bitcoin::Transaction error happens, also returns the error
    #[error("BitcoinTransactionError: {0}")]
    BitcoinConsensusEncodeError(#[from] bitcoin::consensus::encode::Error),
    /// TxInputNotFound is returned when the input is not found in the transaction
    #[error("TxInputNotFound")]
    TxInputNotFound,
    #[error("TxOutputNotFound")]
    TxOutputNotFound,
    #[error("WitnessAlreadySet")]
    WitnessAlreadySet,
    #[error("Script with index {0} not found for transaction")]
    ScriptNotFound(usize),
    /// PreimageNotFound is returned when the preimage is not found in the the connector tree or claim proof
    #[error("PreimageNotFound")]
    PreimageNotFound,
    /// TaprootBuilderError is returned when the taproot builder returns an error
    /// Errors if the leaves are not provided in DFS walk order
    #[error("TaprootBuilderError")]
    TaprootBuilderError,
    #[error("TaprootScriptError")]
    TaprootScriptError,
    /// ControlBlockError is returned when the control block is not found
    #[error("ControlBlockError")]
    ControlBlockError,
    /// PkSkLengthMismatch is returned when the public key and secret key length do not match
    #[error("PkSkLengthMismatch")]
    PkSkLengthMismatch,
    /// PublicKeyNotFound is returned when the public key is not found in all public keys
    #[error("PublicKeyNotFound")]
    PublicKeyNotFound,
    /// InvalidOperatorKey
    #[error("InvalidOperatorKey")]
    InvalidOperatorKey,
    /// AlreadyInitialized is returned when the operator is already initialized
    #[error("AlreadyInitialized")]
    AlreadyInitialized,
    /// Blockhash not found
    #[error("Blockhash not found")]
    BlockhashNotFound,
    /// Block not found
    #[error("Block not found")]
    BlockNotFound,
    /// Merkle Block Error
    #[error("MerkleBlockError: {0}")]
    MerkleBlockError(#[from] MerkleBlockError),
    /// Merkle Proof Error
    #[error("MerkleProofError")]
    MerkleProofError,

    #[error("JsonRpcError: {0}")]
    JsonRpcError(#[from] jsonrpsee::core::client::Error),
    #[error("RPC function field {0} is required!")]
    RPCRequiredParam(&'static str),
    #[error("RPC function parameter {0} is malformed: {1}")]
    RPCParamMalformed(String, String),
    #[error("RPC stream ended unexpectedly: {0}")]
    RPCStreamEndedUnexpectedly(String),
    #[error("Invalid response from an RPC endpoint: {0}")]
    RPCInvalidResponse(String),
    #[error("RPCBroadcastRecvError: {0}")]
    RPCBroadcastRecvError(#[from] tokio::sync::broadcast::error::RecvError),
    #[error("RPCBroadcastSendError: {0}")]
    RPCBroadcastSendError(String),
    /// ConfigError is returned when the configuration is invalid
    #[error("ConfigError: {0}")]
    ConfigError(String),
    /// Bitcoin Address Parse Error, probably given address network is invalid
    #[error("BitcoinAddressParseError: {0}")]
    BitcoinAddressParseError(#[from] bitcoin::address::ParseError),
    /// Port error for tests
    #[error("PortError: {0}")]
    PortError(String),
    /// Database error
    #[error("DatabaseError: {0}")]
    DatabaseError(#[from] sqlx::Error),
    /// Database error
    #[error("PgDatabaseError: {0}")]
    PgDatabaseError(String),
    /// Operator tries to claim with different bridge funds with the same withdrawal idx
    #[error("AlreadySpentWithdrawal")]
    AlreadySpentWithdrawal,
    /// There was an error while creating a server.
    #[error("RPC server can't be created: {0}")]
    ServerError(std::io::Error),
    /// Invalid binding address given in config file
    #[error("Invalid server address: {0}")]
    InvalidServerAddress(#[from] core::net::AddrParseError),
    /// When the operators funding utxo is not found
    #[error("OperatorFundingUtxoNotFound: Funding utxo not found, pls send some amount here: {0}, then call the set_operator_funding_utxo RPC")]
    OperatorFundingUtxoNotFound(bitcoin::Address),
    /// OperatorFundingUtxoAmountNotEnough is returned when the operator funding utxo amount is not enough
    #[error("OperatorFundingUtxoAmountNotEnough: Operator funding utxo amount is not enough, pls send some amount here: {0}, then call the set_operator_funding_utxo RPC")]
    OperatorFundingUtxoAmountNotEnough(bitcoin::Address),
    /// OperatorWithdrawalFeeNotSet is returned when the operator withdrawal fee is not set
    #[error("OperatorWithdrawalFeeNotSet")]
    OperatorWithdrawalFeeNotSet,
    /// InvalidKickoffUtxo is returned when the kickoff utxo is invalid
    #[error("InvalidKickoffUtxo")]
    InvalidKickoffUtxo,

    #[error("Error while generating musig nonces: {0}")]
    MusigNonceGenFailed(#[from] musig::MusigNonceGenError),
    #[error("Error while signing a musig member: {0}")]
    MusigSignFailed(#[from] musig::MusigSignError),
    #[error("Error while tweaking a musig member: {0}")]
    MusigTweakFailed(#[from] musig::MusigTweakErr),
    #[error("Error while parsing a musig member: {0}")]
    MusigParseError(#[from] musig::ParseError),

    #[error("NoncesNotFound")]
    NoncesNotFound,

    #[error("KickoffOutpointsNotFound")]
    KickoffOutpointsNotFound,
    #[error("DepositInfoNotFound")]
    DepositInfoNotFound,

    #[error("FromHexError: {0}")]
    FromHexError(#[from] FromHexError),

    #[error("FromSliceError: {0}")]
    FromSliceError(#[from] bitcoin::hashes::FromSliceError),

    #[error("InvalidInputUTXO: {0}, {1}")]
    InvalidInputUTXO(Txid, Txid),

    #[error("InvalidOperatorIndex: {0}, {1}")]
    InvalidOperatorIndex(usize, usize),

    #[error("InvalidDepositOutpointGiven: {0}, {1}")]
    InvalidDepositOutpointGiven(usize, usize),

    #[error("NotEnoughFeeForOperator")]
    NotEnoughFeeForOperator,

    #[error("KickoffGeneratorTxNotFound")]
    KickoffGeneratorTxNotFound,

    #[error("KickoffGeneratorTxsTooManyIterations")]
    KickoffGeneratorTxsTooManyIterations,

    #[error("OperatorSlashOrTakeSigNotFound")]
    OperatorSlashOrTakeSigNotFound,

    #[error("OperatorTakesSigNotFound")]
    OperatorTakesSigNotFound,

    #[error("Prover returned an error: {0}")]
    ProverError(String),
    #[error("Blockgazer can't synchronize database with active blockchain; Too deep {0}")]
    BlockgazerTooDeep(u64),
    #[error("Fork has happened and it's not recoverable by blockgazer.")]
    BlockgazerFork,
    #[error("Error while de/serializing object: {0}")]
    ProverDeSerializationError(std::io::Error),
    #[error("No header chain proofs for hash {0}")]
    NoHeaderChainProof(BlockHash),
    #[error("Can't read proof assumption receipt from file {0}: {1}")]
    WrongProofAssumption(PathBuf, std::io::Error),

    #[error("ERROR: {0}")]
    Error(String),

    #[error("RPC endpoint returned an error: {0}")]
    TonicError(#[from] tonic::Status),
    #[error("RPC client couldn't start: {0}")]
    RPCClientCouldntStart(#[from] tonic::transport::Error),

    #[error("No root Winternitz secret key is provided in configuration file")]
    NoWinternitzSecretKey,

    #[error("Can't encode/decode data using borsh: {0}")]
    BorshError(std::io::Error),

    #[error("No scripts in TxHandler for the TxIn with index {0}")]
    NoScriptsForTxIn(usize),
    #[error("No script in TxHandler for the index {0}")]
    NoScriptAtIndex(usize),
    #[error("Spend Path in SpentTxIn in TxHandler not specified")]
    SpendPathNotSpecified,
    #[error("Actor does not own the key needed in P2TR keypath")]
    NotOwnKeyPath,
    #[error("public key of Checksig in script is not owned by Actor")]
    NotOwnedScriptPath,
    #[error("Couldn't find needed signature from database")]
    SignatureNotFound,

    #[error("BitvmSetupNotFound for operator {0}, sequential_collateral_tx {1}, kickoff {2}")]
    BitvmSetupNotFound(i32, i32, i32),

    #[error("WatchtowerPublicHashesNotFound for operator {0}, sequential_collateral_tx {1}, kickoff {2}")]
    WatchtowerPublicHashesNotFound(i32, i32, i32),

    #[error("Challenge addresses of the watchtower {0} for the operator {1} not found")]
    WatchtowerChallengeAddressesNotFound(u32, u32),

    #[error("MissingWitnessData")]
    MissingWitnessData,
    #[error("MissingSpendInfo")]
    MissingSpendInfo,

    #[error("InvalidAssertTxAddrs")]
    InvalidAssertTxAddrs,
    #[error("Invalid response from Citrea: {0}")]
    InvalidCitreaResponse(String),

    #[error("Not enough operators")]
    NotEnoughOperators,

<<<<<<< HEAD
    #[error("Bitcoin RPC signing error: {0:?}")]
    BitcoinRPCSigningError(Vec<String>),

    #[error("Fee estimation error: {0:?}")]
    FeeEstimationError(Vec<String>),

    #[error("Fee payer transaction not found")]
    FeePayerTxNotFound,

    #[error("No confirmed fee payer transaction found")]
    ConfirmedFeePayerTxNotFound,

    #[error("P2A anchor output not found in transaction")]
    P2AAnchorNotFound,

    #[error("Arithmetic overflow")]
    Overflow,

    #[error("Insufficient fee payer amount")]
    InsufficientFeePayerAmount,
=======
    #[error("Encountered multiple winternitz scripts when attempting to commit to only one.")]
    MultipleWinternitzScripts,
    #[error("Encountered multiple preimage reveal scripts when attempting to commit to only one.")]
    MultiplePreimageRevealScripts,
>>>>>>> 4541246f
}

impl From<BridgeError> for ErrorObject<'static> {
    fn from(val: BridgeError) -> Self {
        ErrorObject::owned(-30000, format!("{:?}", val), Some(1))
    }
}

impl From<BridgeError> for tonic::Status {
    fn from(val: BridgeError) -> Self {
        tonic::Status::from_error(Box::new(val))
    }
}

impl<T> From<tokio::sync::broadcast::error::SendError<T>> for BridgeError {
    fn from(e: tokio::sync::broadcast::error::SendError<T>) -> Self {
        BridgeError::RPCBroadcastSendError(e.to_string())
    }
}<|MERGE_RESOLUTION|>--- conflicted
+++ resolved
@@ -263,7 +263,6 @@
     #[error("Not enough operators")]
     NotEnoughOperators,
 
-<<<<<<< HEAD
     #[error("Bitcoin RPC signing error: {0:?}")]
     BitcoinRPCSigningError(Vec<String>),
 
@@ -284,12 +283,11 @@
 
     #[error("Insufficient fee payer amount")]
     InsufficientFeePayerAmount,
-=======
+
     #[error("Encountered multiple winternitz scripts when attempting to commit to only one.")]
     MultipleWinternitzScripts,
     #[error("Encountered multiple preimage reveal scripts when attempting to commit to only one.")]
     MultiplePreimageRevealScripts,
->>>>>>> 4541246f
 }
 
 impl From<BridgeError> for ErrorObject<'static> {
