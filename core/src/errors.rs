--- conflicted
+++ resolved
@@ -237,7 +237,6 @@
     #[error("Challenge addresses of the watchtower {0} for the operator {1} not found")]
     WatchtowerChallengeAddressesNotFound(u32, u32),
 
-<<<<<<< HEAD
     #[error("MissingWitnessData")]
     MissingWitnessData,
     #[error("MissingSpendInfo")]
@@ -245,13 +244,11 @@
 
     #[error("InvalidAssertTxAddrs")]
     InvalidAssertTxAddrs,
-=======
     #[error("Invalid response from Citrea: {0}")]
     InvalidCitreaResponse(String),
 
     #[error("Not enough operators")]
     NotEnoughOperators,
->>>>>>> fac71270
 }
 
 impl From<BridgeError> for ErrorObject<'static> {
