<<<<<<< HEAD
use crate::rpc::clementine::{Outpoint, SchnorrSig};
=======
>>>>>>> cc111e2d
use crate::{
    fetch_next_message_from_stream,
    operator::Operator,
    rpc::{
        clementine::{
            operator_params, DepositParams, DepositSignSession, OperatorConfig, OperatorParams,
            Outpoint, WithdrawParams,
        },
        error::{self, expected_msg_got_none},
    },
};
use bitcoin::{
    hashes::Hash, secp256k1::schnorr::Signature, Address, Amount, OutPoint, ScriptBuf,
    XOnlyPublicKey,
};
use bitvm::signatures::winternitz;
use std::str::FromStr;
use tonic::Status;

impl From<Operator> for OperatorParams {
    fn from(operator: Operator) -> Self {
        let operator_config = OperatorConfig {
            operator_idx: operator.idx as u32,
            collateral_funding_outpoint: Some(Outpoint {
                txid: operator
                    .collateral_funding_outpoint
                    .txid
                    .to_byte_array()
                    .to_vec(),
                vout: operator.collateral_funding_outpoint.vout,
            }),
            xonly_pk: operator.signer.xonly_public_key.to_string(),
            wallet_reimburse_address: operator.reimburse_addr.to_string(),
        };

        OperatorParams {
            response: Some(operator_params::Response::OperatorDetails(operator_config)),
        }
    }
}

impl From<winternitz::PublicKey> for OperatorParams {
    fn from(winternitz_pubkey: winternitz::PublicKey) -> Self {
        OperatorParams {
            response: Some(operator_params::Response::WinternitzPubkeys(
                winternitz_pubkey.into(),
            )),
        }
    }
}

impl From<Signature> for OperatorParams {
    fn from(sig: Signature) -> Self {
        OperatorParams {
            response: Some(operator_params::Response::UnspentKickoffSig(SchnorrSig {
                schnorr_sig: sig.serialize().to_vec(),
            })),
        }
    }
}

impl TryFrom<DepositSignSession> for DepositParams {
    type Error = Status;

    fn try_from(deposit_sign_session: DepositSignSession) -> Result<Self, Self::Error> {
        match deposit_sign_session.deposit_params {
            Some(deposit_params) => Ok(deposit_params),
            None => Err(expected_msg_got_none("Deposit Params")()),
        }
    }
}

/// Parses operator configuration from a given stream.
///
/// # Returns
///
/// A tuple, containing:
///
/// - Operator index
/// - Collateral Funding txid
/// - Operator's X-only public key
/// - Wallet reimburse address
pub async fn parse_details(
    stream: &mut tonic::Streaming<OperatorParams>,
) -> Result<(u32, OutPoint, XOnlyPublicKey, Address), Status> {
    let operator_param = fetch_next_message_from_stream!(stream, response)?;

    let operator_config =
        if let operator_params::Response::OperatorDetails(operator_config) = operator_param {
            operator_config
        } else {
            return Err(expected_msg_got_none("OperatorDetails")());
        };

    let operator_xonly_pk = XOnlyPublicKey::from_str(&operator_config.xonly_pk)
        .map_err(|_| Status::invalid_argument("Invalid operator xonly public key".to_string()))?;

    let collateral_funding_outpoint = operator_config
        .collateral_funding_outpoint
        .ok_or(Status::invalid_argument(
            "Collateral funding outpoint not provided".to_string(),
        ))?
        .try_into()?;

    let wallet_reimburse_address = Address::from_str(&operator_config.wallet_reimburse_address)
        .map_err(|e| {
            Status::invalid_argument(format!("Failed to parse wallet reimburse address: {:?}", e))
        })?
        .assume_checked();

    Ok((
        operator_config.operator_idx,
        collateral_funding_outpoint,
        operator_xonly_pk,
        wallet_reimburse_address,
    ))
}

pub async fn parse_winternitz_public_keys(
    stream: &mut tonic::Streaming<OperatorParams>,
) -> Result<winternitz::PublicKey, Status> {
    let operator_param = fetch_next_message_from_stream!(stream, response)?;

    if let operator_params::Response::WinternitzPubkeys(wpk) = operator_param {
        Ok(wpk.try_into()?)
    } else {
        Err(expected_msg_got_none("WinternitzPubkeys")())
    }
}

pub async fn parse_schnorr_sig(
    stream: &mut tonic::Streaming<OperatorParams>,
) -> Result<Signature, Status> {
    let operator_param = fetch_next_message_from_stream!(stream, response)?;

    if let operator_params::Response::UnspentKickoffSig(wpk) = operator_param {
        Ok(wpk.try_into()?)
    } else {
        Err(expected_msg_got_none("WinternitzPubkeys")())
    }
}

pub async fn parse_withdrawal_sig_params(
    params: WithdrawParams,
) -> Result<(u32, Signature, OutPoint, ScriptBuf, Amount), Status> {
    let input_signature = Signature::from_slice(&params.input_signature)
        .map_err(|e| error::invalid_argument("user_sig", "Can't convert input to Signature")(e))?;

    let input_outpoint: OutPoint = params
        .input_outpoint
        .ok_or_else(error::input_ended_prematurely)?
        .try_into()?;

    let users_intent_script_pubkey = ScriptBuf::from_bytes(params.output_script_pubkey);

    Ok((
        params.withdrawal_id,
        input_signature,
        input_outpoint,
        users_intent_script_pubkey,
        Amount::from_sat(params.output_amount),
    ))
}<|MERGE_RESOLUTION|>--- conflicted
+++ resolved
@@ -1,14 +1,10 @@
-<<<<<<< HEAD
-use crate::rpc::clementine::{Outpoint, SchnorrSig};
-=======
->>>>>>> cc111e2d
 use crate::{
     fetch_next_message_from_stream,
     operator::Operator,
     rpc::{
         clementine::{
             operator_params, DepositParams, DepositSignSession, OperatorConfig, OperatorParams,
-            Outpoint, WithdrawParams,
+            Outpoint, SchnorrSig, WithdrawParams,
         },
         error::{self, expected_msg_got_none},
     },
