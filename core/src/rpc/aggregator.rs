--- conflicted
+++ resolved
@@ -365,15 +365,11 @@
             self.config.bridge_amount_sats,
             self.config.network,
         )?;
-<<<<<<< HEAD
         let sighash = move_txhandler.calculate_script_spend_sighash_indexed(
             0,
             0,
             bitcoin::TapSighashType::Default,
         )?;
-=======
-        let sighash = move_txhandler.calculate_script_spend_sighash(0, 0, None)?;
->>>>>>> fac71270
 
         // aggregate partial signatures
         let _final_sig = crate::musig2::aggregate_partial_signatures(
