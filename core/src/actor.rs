use crate::builder::script::SpendPath;
use crate::builder::transaction::input::SpentTxIn;
use crate::builder::transaction::TxHandler;
use crate::errors::BridgeError;
use crate::errors::BridgeError::NotOwnKeyPath;
use crate::operator::PublicHash;
use crate::rpc::clementine::tagged_signature::SignatureId;
use crate::rpc::clementine::TaggedSignature;
use crate::utils::{self, SECP};
use bitcoin::hashes::hash160;
use bitcoin::secp256k1::PublicKey;
use bitcoin::taproot::{LeafVersion, TaprootSpendInfo};
use bitcoin::{
    hashes::Hash,
    secp256k1::{schnorr, Keypair, Message, SecretKey, XOnlyPublicKey},
    Address, ScriptBuf, TapSighash, TapTweakHash,
};
use bitcoin::{TapNodeHash, Witness};
use bitvm::signatures::winternitz::{
    self, BinarysearchVerifier, StraightforwardConverter, Winternitz,
};

/// Available transaction types for [`WinternitzDerivationPath`].
#[derive(Clone, Copy, Debug)]
pub enum TxType {
    SequentialCollateralTx,
    KickoffTx,
    BitVM,
    OperatorLongestChain,
    WatchtowerChallenge,
    OperatorChallengeACK,
}

/// Derivation path specification for Winternitz one time public key generation.
#[derive(Debug, Clone, Copy)]
pub struct WinternitzDerivationPath<'a> {
    pub message_length: u32,
    pub log_d: u32,
    pub tx_type: TxType,
    pub index: Option<u32>,
    pub operator_idx: Option<u32>,
    pub watchtower_idx: Option<u32>,
    pub sequential_collateral_tx_idx: Option<u32>,
    pub kickoff_idx: Option<u32>,
    pub intermediate_step_name: Option<&'a str>,
}
impl WinternitzDerivationPath<'_> {
    fn to_vec(self) -> Vec<u8> {
        let index = match self.index {
            None => 0,
            Some(i) => i + 1,
        };
        let operator_idx = match self.operator_idx {
            None => 0,
            Some(i) => i + 1,
        };
        let watchtower_idx = match self.watchtower_idx {
            None => 0,
            Some(i) => i + 1,
        };
        let sequential_collateral_tx_idx = match self.sequential_collateral_tx_idx {
            None => 0,
            Some(i) => i + 1,
        };
        let kickoff_idx = match self.kickoff_idx {
            None => 0,
            Some(i) => i + 1,
        };
        let intermediate_step_name = match self.intermediate_step_name {
            None => vec![],
            Some(name) => name.as_bytes().to_vec(),
        };

        [
            vec![self.tx_type as u8],
            [
                index.to_be_bytes(),
                operator_idx.to_be_bytes(),
                watchtower_idx.to_be_bytes(),
                sequential_collateral_tx_idx.to_be_bytes(),
                kickoff_idx.to_be_bytes(),
            ]
            .concat(),
            intermediate_step_name,
        ]
        .concat()
    }
}
impl Default for WinternitzDerivationPath<'_> {
    fn default() -> Self {
        Self {
            message_length: Default::default(),
            log_d: 4,
            index: Default::default(),
            tx_type: TxType::SequentialCollateralTx,
            operator_idx: Default::default(),
            watchtower_idx: Default::default(),
            sequential_collateral_tx_idx: Default::default(),
            kickoff_idx: Default::default(),
            intermediate_step_name: Default::default(),
        }
    }
}

#[derive(Debug, Clone)]
pub struct Actor {
    pub keypair: Keypair,
    _secret_key: SecretKey,
    winternitz_secret_key: Option<SecretKey>,
    pub xonly_public_key: XOnlyPublicKey,
    pub public_key: PublicKey,
    pub address: Address,
}

impl Actor {
    #[tracing::instrument(ret(level = tracing::Level::TRACE))]
    pub fn new(
        sk: SecretKey,
        winternitz_secret_key: Option<SecretKey>,
        network: bitcoin::Network,
    ) -> Self {
        let keypair = Keypair::from_secret_key(&SECP, &sk);
        let (xonly, _parity) = XOnlyPublicKey::from_keypair(&keypair);
        let address = Address::p2tr(&SECP, xonly, None, network);

        Actor {
            keypair,
            _secret_key: keypair.secret_key(),
            winternitz_secret_key,
            xonly_public_key: xonly,
            public_key: keypair.public_key(),
            address,
        }
    }

    #[tracing::instrument(skip(self), err(level = tracing::Level::ERROR), ret(level = tracing::Level::TRACE))]
    pub fn sign_with_tweak(
        &self,
        sighash: TapSighash,
        merkle_root: Option<TapNodeHash>,
    ) -> Result<schnorr::Signature, BridgeError> {
        Ok(utils::SECP.sign_schnorr(
            &Message::from_digest(*sighash.as_byte_array()),
            &self.keypair.add_xonly_tweak(
                &SECP,
                &TapTweakHash::from_key_and_tweak(self.xonly_public_key, merkle_root).to_scalar(),
            )?,
        ))
    }

    #[tracing::instrument(skip(self), ret(level = tracing::Level::TRACE))]
    pub fn sign(&self, sighash: TapSighash) -> schnorr::Signature {
        utils::SECP.sign_schnorr(
            &Message::from_digest(*sighash.as_byte_array()),
            &self.keypair,
        )
    }

    /// Returns derivied Winternitz secret key from given path.
    fn get_derived_winternitz_sk(
        &self,
        path: WinternitzDerivationPath<'_>,
    ) -> Result<winternitz::SecretKey, BridgeError> {
        let wsk = self
            .winternitz_secret_key
            .ok_or(BridgeError::NoWinternitzSecretKey)?;
        Ok([wsk.as_ref().to_vec(), path.to_vec()].concat())
    }

    /// Generates a Winternitz public key for the given path.
    pub fn derive_winternitz_pk(
        &self,
        path: WinternitzDerivationPath<'_>,
    ) -> Result<winternitz::PublicKey, BridgeError> {
        let winternitz_params = winternitz::Parameters::new(path.message_length, path.log_d);

        let altered_secret_key = self.get_derived_winternitz_sk(path)?;
        let public_key = winternitz::generate_public_key(&winternitz_params, &altered_secret_key);

        Ok(public_key)
    }

    /// Signs given data with Winternitz signature.
    pub fn sign_winternitz_signature(
        &self,
        path: WinternitzDerivationPath<'_>,
        data: Vec<u8>,
    ) -> Result<Witness, BridgeError> {
        let winternitz = Winternitz::<BinarysearchVerifier, StraightforwardConverter>::new();
        let winternitz_params = winternitz::Parameters::new(path.message_length, path.log_d);

        let altered_secret_key = self.get_derived_winternitz_sk(path)?;

        let witness = winternitz.sign(&winternitz_params, &altered_secret_key, &data);

        Ok(witness)
    }

    /// Generates the hashes from the preimages. Preimages are constructed using
    /// the Winternitz derivation path and the secret key.
    pub fn generate_public_hash_from_path(
        &self,
        path: WinternitzDerivationPath<'_>,
    ) -> Result<PublicHash, BridgeError> {
        let mut preimage = path.to_vec();
        preimage.extend_from_slice(&self.get_derived_winternitz_sk(path)?);
        let hash = hash160::Hash::hash(&preimage);
        Ok(hash.to_byte_array())
    }

    fn get_saved_signature(
        signature_id: SignatureId,
        signatures: &[TaggedSignature],
    ) -> Option<schnorr::Signature> {
        signatures
            .iter()
            .find(|sig| {
                sig.signature_id
                    .map(|id| id == signature_id)
                    .unwrap_or(false)
            })
            .and_then(|sig| schnorr::Signature::from_slice(sig.signature.as_ref()).ok())
    }

    fn add_script_path_to_witness(
        witness: &mut Witness,
        script: &ScriptBuf,
        spend_info: &TaprootSpendInfo,
    ) -> Result<(), BridgeError> {
        let spend_control_block = spend_info
            .control_block(&(script.clone(), LeafVersion::TapScript))
            .ok_or(BridgeError::ControlBlockError)?;
        witness.push(script.clone());
        witness.push(spend_control_block.serialize());
        Ok(())
    }

<<<<<<< HEAD
    //
    pub fn partial_sign_commit(
        &self,
        txhandler: &mut TxHandler,
        signatures: &[TaggedSignature],
        data: &Vec<u8>,
    ) -> Result<(), BridgeError> {
        let mut signed_winternitz = false;

=======
    pub fn tx_sign_preimage(
        &self,
        txhandler: &mut TxHandler,
        data: impl AsRef<[u8]>,
    ) -> Result<(), BridgeError> {
        let mut signed_preimage = false;

        let data = data.as_ref();
>>>>>>> 4541246f
        let signer =
            move |_: usize,
                  spt: &SpentTxIn,
                  calc_sighash: Box<dyn FnOnce() -> Result<TapSighash, BridgeError> + '_>|
                  -> Result<Option<Witness>, BridgeError> {
                let spendinfo = spt
                    .get_spendable()
                    .get_spend_info()
                    .as_ref()
<<<<<<< HEAD
                    .ok_or_else(|| BridgeError::MissingSpendInfo)?;
=======
                    .ok_or(BridgeError::MissingSpendInfo)?;
>>>>>>> 4541246f
                match spt.get_spend_path() {
                    SpendPath::ScriptSpend(script_idx) => {
                        let script = spt
                            .get_spendable()
                            .get_scripts()
                            .get(script_idx)
<<<<<<< HEAD
                            .ok_or_else(|| BridgeError::NoScriptAtIndex(script_idx))?;
=======
                            .ok_or(BridgeError::NoScriptAtIndex(script_idx))?;
>>>>>>> 4541246f

                        use crate::builder::script::ScriptKind as Kind;

                        let mut witness = match script.kind() {
                            Kind::PreimageRevealScript(script) => {
                                if script.0 != self.xonly_public_key {
                                    return Err(BridgeError::NotOwnedScriptPath);
                                }
                                script.generate_script_inputs(data, &self.sign(calc_sighash()?))
                            }
<<<<<<< HEAD
                            Kind::WinternitzCommit(script) => {
                                if script.2 != self.xonly_public_key {
=======
                            Kind::WinternitzCommit(_)
                            | Kind::CheckSig(_)
                            | Kind::Other(_)
                            | Kind::DepositScript(_)
                            | Kind::TimelockScript(_)
                            | Kind::WithdrawalScript(_) => return Ok(None),
                        };

                        if signed_preimage {
                            return Err(BridgeError::MultiplePreimageRevealScripts);
                        }

                        signed_preimage = true;

                        Self::add_script_path_to_witness(
                            &mut witness,
                            &script.to_script_buf(),
                            spendinfo,
                        )?;

                        Ok(Some(witness))
                    }
                    SpendPath::KeySpend => Ok(None),
                    SpendPath::Unknown => Err(BridgeError::SpendPathNotSpecified),
                }
            };

        txhandler.sign_txins(signer)?;
        Ok(())
    }
    pub fn tx_sign_winternitz(
        &self,
        txhandler: &mut TxHandler,
        data: &Vec<u8>,
        path: WinternitzDerivationPath,
    ) -> Result<(), BridgeError> {
        let mut signed_winternitz = false;

        let signer =
            move |_: usize,
                  spt: &SpentTxIn,
                  calc_sighash: Box<dyn FnOnce() -> Result<TapSighash, BridgeError> + '_>|
                  -> Result<Option<Witness>, BridgeError> {
                let spendinfo = spt
                    .get_spendable()
                    .get_spend_info()
                    .as_ref()
                    .ok_or(BridgeError::MissingSpendInfo)?;
                match spt.get_spend_path() {
                    SpendPath::ScriptSpend(script_idx) => {
                        let script = spt
                            .get_spendable()
                            .get_scripts()
                            .get(script_idx)
                            .ok_or(BridgeError::NoScriptAtIndex(script_idx))?;

                        use crate::builder::script::ScriptKind as Kind;

                        let mut witness = match script.kind() {
                            Kind::WinternitzCommit(script) => {
                                if script.1 != self.xonly_public_key {
>>>>>>> 4541246f
                                    return Err(BridgeError::NotOwnedScriptPath);
                                }
                                script.generate_script_inputs(
                                    data,
<<<<<<< HEAD
                                    &self
                                        .winternitz_secret_key
                                        .ok_or(BridgeError::NoWinternitzSecretKey)?
                                        .as_ref()
                                        .to_vec(),
                                    &self.sign(calc_sighash()?),
                                )
                            }
                            Kind::CheckSig(_)
=======
                                    &self.get_derived_winternitz_sk(path)?,
                                    &self.sign(calc_sighash()?),
                                )
                            }
                            Kind::PreimageRevealScript(_)
                            | Kind::CheckSig(_)
>>>>>>> 4541246f
                            | Kind::Other(_)
                            | Kind::DepositScript(_)
                            | Kind::TimelockScript(_)
                            | Kind::WithdrawalScript(_) => return Ok(None),
                        };

                        if signed_winternitz {
                            return Err(BridgeError::MultipleWinternitzScripts);
                        }

                        signed_winternitz = true;

                        Self::add_script_path_to_witness(
                            &mut witness,
                            &script.to_script_buf(),
                            spendinfo,
                        )?;
<<<<<<< HEAD
                        Ok(Some(witness))
                    }
                    SpendPath::KeySpend => {
                        let xonly_public_key = spendinfo.internal_key();
                        if xonly_public_key == self.xonly_public_key {
                            let sighash = calc_sighash()?;
                            // TODO: get Schnorr sigs, not Vec<TaggedSignature>, pref in HashMap
                            let sig = Self::get_saved_signature(spt.get_signature_id(), signatures);
                            let sig = match sig {
                                Some(sig) => sig,
                                None => self.sign_with_tweak(sighash, spendinfo.merkle_root())?,
                            };
                            return Ok(Some(Witness::from_slice(&[&sig.serialize()])));
                        }
                        Err(NotOwnKeyPath)
                    }
=======

                        Ok(Some(witness))
                    }
                    SpendPath::KeySpend => Ok(None),
>>>>>>> 4541246f
                    SpendPath::Unknown => Err(BridgeError::SpendPathNotSpecified),
                }
            };

        txhandler.sign_txins(signer)?;
        Ok(())
    }

<<<<<<< HEAD
    pub fn partial_sign(
=======
    pub fn tx_sign_and_fill_sigs(
>>>>>>> 4541246f
        &self,
        txhandler: &mut TxHandler,
        signatures: &[TaggedSignature],
    ) -> Result<(), BridgeError> {
<<<<<<< HEAD
        let tx_type = txhandler.get_transaction_type();
=======
>>>>>>> 4541246f
        let signer = move |_,
                           spt: &SpentTxIn,
                           calc_sighash: Box<
            dyn for<'a> FnOnce() -> Result<TapSighash, BridgeError> + '_,
        >|
              -> Result<Option<Witness>, BridgeError> {
            let spendinfo = spt
                .get_spendable()
                .get_spend_info()
                .as_ref()
                .ok_or_else(|| BridgeError::MissingSpendInfo)?;

            match spt.get_spend_path() {
                SpendPath::ScriptSpend(script_idx) => {
                    let script = spt
                        .get_spendable()
                        .get_scripts()
                        .get(script_idx)
                        .ok_or_else(|| BridgeError::NoScriptAtIndex(script_idx))?;
                    let sig = Self::get_saved_signature(spt.get_signature_id(), signatures);
                    use crate::builder::script::ScriptKind as Kind;

                    // Set the script inputs of the witness
                    let mut witness: Witness = match script.kind() {
                        Kind::DepositScript(script) => {
                            match (sig, script.0 == self.xonly_public_key) {
                                (Some(sig), _) => script.generate_script_inputs(&sig),
                                (None, true) => {
                                    script.generate_script_inputs(&self.sign(calc_sighash()?))
                                }
<<<<<<< HEAD
                                (None, false) => return Err(BridgeError::SignatureNotFound(tx_type)),
=======
                                (None, false) => return Err(BridgeError::SignatureNotFound),
>>>>>>> 4541246f
                            }
                        }
                        Kind::TimelockScript(script) => match (sig, script.0) {
                            (Some(sig), Some(_)) => script.generate_script_inputs(Some(&sig)),
                            (None, Some(xonly_key)) if xonly_key == self.xonly_public_key => {
                                script.generate_script_inputs(Some(&self.sign(calc_sighash()?)))
                            }
<<<<<<< HEAD
                            (None, Some(_)) => return Err(BridgeError::SignatureNotFound(tx_type)),
=======
                            (None, Some(_)) => return Err(BridgeError::SignatureNotFound),
>>>>>>> 4541246f
                            (_, None) => Witness::new(),
                        },
                        Kind::CheckSig(script) => match (sig, script.0 == self.xonly_public_key) {
                            (Some(sig), _) => script.generate_script_inputs(&sig),
                            (None, true) => {
                                script.generate_script_inputs(&self.sign(calc_sighash()?))
                            }
<<<<<<< HEAD
                            (None, false) => return Err(BridgeError::SignatureNotFound(tx_type)),
=======
                            (None, false) => return Err(BridgeError::SignatureNotFound),
>>>>>>> 4541246f
                        },
                        Kind::WinternitzCommit(_)
                        | Kind::PreimageRevealScript(_)
                        | Kind::Other(_)
                        | Kind::WithdrawalScript(_) => return Ok(None),
                    };

                    // Add P2TR elements (control block and script) to the witness
                    Self::add_script_path_to_witness(
                        &mut witness,
                        &script.to_script_buf(),
                        spendinfo,
                    )?;
                    Ok(Some(witness))
                }
                SpendPath::KeySpend => {
                    let xonly_public_key = spendinfo.internal_key();

                    if xonly_public_key == self.xonly_public_key {
                        let sighash = calc_sighash()?;
                        // TODO: get Schnorr sigs, not Vec<TaggedSignature>, pref in HashMap
                        let sig = Self::get_saved_signature(spt.get_signature_id(), signatures);
                        let sig = match sig {
                            Some(sig) => sig,
                            None => self.sign_with_tweak(sighash, spendinfo.merkle_root())?,
                        };
                        return Ok(Some(Witness::from_slice(&[&sig.serialize()])));
                    }
                    Err(NotOwnKeyPath)
                }
                SpendPath::Unknown => Err(BridgeError::SpendPathNotSpecified),
            }
        };

        txhandler.sign_txins(signer)?;
        Ok(())
    }
}

#[cfg(test)]
mod tests {
    use super::Actor;
    use crate::builder::address::create_taproot_address;

    use super::*;
    use crate::builder::script::{CheckSig, SpendPath, SpendableScript};
    use crate::builder::transaction::input::SpendableTxIn;
    use crate::builder::transaction::output::UnspentTxOut;
<<<<<<< HEAD
    use crate::builder::transaction::{TransactionType, TxHandler, TxHandlerBuilder};
=======
    use crate::builder::transaction::{TxHandler, TxHandlerBuilder};
>>>>>>> 4541246f
    use crate::config::BridgeConfig;
    use crate::rpc::clementine::NormalSignatureKind;
    use crate::utils::{initialize_logger, SECP};
    use crate::{
        actor::WinternitzDerivationPath, create_test_config_with_thread_name, database::Database,
        initialize_database,
    };
    use bitcoin::secp256k1::{schnorr, Message, SecretKey};

    use bitcoin::sighash::TapSighashType;
    use bitcoin::transaction::Transaction;

    use bitcoin::{Amount, Network, OutPoint};
    use bitvm::{
        execute_script,
        signatures::winternitz::{
            self, BinarysearchVerifier, StraightforwardConverter, Winternitz,
        },
        treepp::script,
    };
    use rand::thread_rng;
    use secp256k1::rand;
    use std::str::FromStr;
    use std::sync::Arc;

    // Helper: create a TxHandler with a single key spend input.
    fn create_key_spend_tx_handler(actor: &Actor) -> (bitcoin::TxOut, TxHandler) {
        let (tap_addr, spend_info) =
            create_taproot_address(&[], Some(actor.xonly_public_key), Network::Regtest);
        // Build a transaction with one input that expects a key spend signature.
        let prevtxo = bitcoin::TxOut {
            value: Amount::from_sat(1000),
            script_pubkey: tap_addr.script_pubkey(),
        };
<<<<<<< HEAD
        let builder = TxHandlerBuilder::new(TransactionType::Dummy).add_input(
=======
        let builder = TxHandlerBuilder::new().add_input(
>>>>>>> 4541246f
            NormalSignatureKind::AlreadyDisproved1,
            SpendableTxIn::new(
                OutPoint::default(),
                prevtxo.clone(),
                vec![],
                Some(spend_info),
            ),
            SpendPath::KeySpend,
            bitcoin::Sequence::ENABLE_RBF_NO_LOCKTIME,
        );

        (
            prevtxo,
            builder
                .add_output(UnspentTxOut::new(
                    bitcoin::TxOut {
                        value: Amount::from_sat(999),
                        script_pubkey: actor.address.script_pubkey(),
                    },
                    vec![],
                    None,
                ))
                .finalize(),
        )
    }

    // Helper: create a dummy CheckSig script for script spend.
    fn create_dummy_checksig_script(actor: &Actor) -> CheckSig {
        // Use a trivial script that is expected to be spent via a signature.
        // In production this would be a proper P2TR script.
        CheckSig(actor.xonly_public_key)
    }

    // Helper: create a TxHandler with a single script spend input using CheckSig.
    fn create_script_spend_tx_handler(actor: &Actor) -> (bitcoin::TxOut, TxHandler) {
        // Create a dummy spendable input that carries a script.
        // Here we simulate that the spendable has one script: a CheckSig script.
        let script = create_dummy_checksig_script(actor);

        let (tap_addr, spend_info) = create_taproot_address(
            &[script.to_script_buf()],
            Some(actor.xonly_public_key),
            Network::Regtest,
        );

        let prevutxo = bitcoin::TxOut {
            value: Amount::from_sat(1000),
            script_pubkey: tap_addr.script_pubkey(),
        };
        let spendable_input = SpendableTxIn::new(
            OutPoint::default(),
            prevutxo.clone(),
            vec![Arc::new(script)],
            Some(spend_info),
        );

<<<<<<< HEAD
        let builder = TxHandlerBuilder::new(TransactionType::Dummy).add_input(
=======
        let builder = TxHandlerBuilder::new().add_input(
>>>>>>> 4541246f
            NormalSignatureKind::AlreadyDisproved1,
            spendable_input,
            SpendPath::ScriptSpend(0),
            bitcoin::Sequence::ENABLE_RBF_NO_LOCKTIME,
        );

        (
            prevutxo,
            builder
                .add_output(UnspentTxOut::new(
                    bitcoin::TxOut {
                        value: Amount::from_sat(999),
                        script_pubkey: actor.address.script_pubkey(),
                    },
                    vec![],
                    None,
                ))
                .finalize(),
        )
    }

    #[test]
    fn test_actor_key_spend_verification() {
        let sk = SecretKey::new(&mut thread_rng());
        let actor = Actor::new(sk, None, Network::Regtest);
        let (utxo, mut txhandler) = create_key_spend_tx_handler(&actor);

        // Actor signs the key spend input.
        actor
<<<<<<< HEAD
            .partial_sign(&mut txhandler, &[])
=======
            .tx_sign_and_fill_sigs(&mut txhandler, &[])
>>>>>>> 4541246f
            .expect("Key spend signature should succeed");

        // Retrieve the cached transaction from the txhandler.
        let tx: &Transaction = txhandler.get_cached_tx();

        tx.verify(|_| Some(utxo.clone()))
            .expect("Expected valid signature for key spend");
    }

    #[test]
    fn test_actor_script_spend_tx_valid() {
        let sk = SecretKey::new(&mut thread_rng());
        let actor = Actor::new(sk, None, Network::Regtest);
        let (prevutxo, mut txhandler) = create_script_spend_tx_handler(&actor);

        // Actor performs a partial sign for script spend.
        // Using an empty signature slice since our dummy CheckSig uses actor signature.
        let signatures: Vec<_> = vec![];
        actor
<<<<<<< HEAD
            .partial_sign(&mut txhandler, &signatures)
=======
            .tx_sign_and_fill_sigs(&mut txhandler, &signatures)
>>>>>>> 4541246f
            .expect("Script spend partial sign should succeed");

        // Retrieve the cached transaction.
        let tx: &Transaction = txhandler.get_cached_tx();

        tx.verify(|_| Some(prevutxo.clone()))
            .expect("Invalid transaction");
    }

    #[test]
    fn test_actor_script_spend_sig_valid() {
        let sk = SecretKey::new(&mut thread_rng());
        let actor = Actor::new(sk, None, Network::Regtest);
        let (_, mut txhandler) = create_script_spend_tx_handler(&actor);

        // Actor performs a partial sign for script spend.
        // Using an empty signature slice since our dummy CheckSig uses actor signature.
        let signatures: Vec<_> = vec![];
        actor
<<<<<<< HEAD
            .partial_sign(&mut txhandler, &signatures)
=======
            .tx_sign_and_fill_sigs(&mut txhandler, &signatures)
>>>>>>> 4541246f
            .expect("Script spend partial sign should succeed");

        // Retrieve the cached transaction.
        let tx: &Transaction = txhandler.get_cached_tx();

        // For script spend, we extract the witness from the corresponding input.
        // Our dummy witness is expected to contain the signature.
        let witness = &tx.input[0].witness;
        assert!(!witness.is_empty(), "Witness should not be empty");
        let sig = schnorr::Signature::from_slice(&witness[0])
            .expect("Failed to parse Schnorr signature from witness");

        // Compute the sighash expected for a pubkey spend (similar to key spend).
        let sighash = txhandler
            .calculate_script_spend_sighash_indexed(0, 0, TapSighashType::Default)
            .expect("Sighash computed");

        let message = Message::from_digest(*sighash.as_byte_array());
        SECP.verify_schnorr(&sig, &message, &actor.xonly_public_key)
            .expect("Script spend signature verification failed");
    }

    // #[test]
    // fn verify_cached_tx() {
    //     let sk = SecretKey::new(&mut rand::thread_rng());
    //     let network = Network::Regtest;
    //     let actor = Actor::new(sk, None, network);

    //     let mut txhandler = create_valid_mock_tx_handler(&actor);

    //     // Sign the transaction
    //     actor
    //         .sign_taproot_pubkey_spend(&mut txhandler, 0, None)
    //         .unwrap();

    //     // Add witness to the transaction
    //     let sig = actor
    //         .sign_taproot_pubkey_spend(&mut txhandler, 0, None)
    //         .unwrap();
    //     txhandler.get_cached_tx().input[0].witness = Witness::p2tr_key_spend(&sig);

    //     // Verify the cached transaction
    //     let cached_tx = txhandler.get_cached_tx();
    //     cached_tx.verify().expect("Transaction verification failed");
    // }

    #[test]
    fn actor_new() {
        let sk = SecretKey::new(&mut rand::thread_rng());
        let network = Network::Regtest;

        let actor = Actor::new(sk, None, network);

        assert_eq!(sk, actor._secret_key);
        assert_eq!(sk.public_key(&SECP), actor.public_key);
        assert_eq!(sk.x_only_public_key(&SECP).0, actor.xonly_public_key);
    }

    #[test]
    fn sign_taproot_pubkey_spend() {
        let sk = SecretKey::new(&mut rand::thread_rng());
        let network = Network::Regtest;
        let actor = Actor::new(sk, None, network);

        // This transaction is matching with prevouts. Therefore signing will
        // be successful.
        let tx_handler = create_key_spend_tx_handler(&actor).1;
        let sighash = tx_handler
            .calculate_pubkey_spend_sighash(0, bitcoin::TapSighashType::Default)
            .expect("calculating pubkey spend sighash");

        let signature = actor.sign(sighash);

        let message = Message::from_digest(*sighash.as_byte_array());
        SECP.verify_schnorr(&signature, &message, &actor.xonly_public_key)
            .expect("invalid signature");
    }

    #[test]
    fn sign_taproot_pubkey_spend_tx_with_sighash() {
        let sk = SecretKey::new(&mut rand::thread_rng());
        let network = Network::Regtest;
        let actor = Actor::new(sk, None, network);

        // This transaction is matching with prevouts. Therefore signing will
        // be successful.
        let tx_handler = create_key_spend_tx_handler(&actor).1;
        let x = tx_handler
            .calculate_pubkey_spend_sighash(0, TapSighashType::Default)
            .unwrap();
        actor.sign_with_tweak(x, None).unwrap();
    }

    #[test]
    fn winternitz_derivation_path_to_vec() {
        let mut params = WinternitzDerivationPath::default();
        assert_eq!(
            params.to_vec(),
            [
                vec![0],
                vec![0; 4],
                vec![0; 4],
                vec![0; 4],
                vec![0; 4],
                vec![0; 4],
            ]
            .concat()
        );

        params.index = Some(0);
        assert_eq!(
            params.to_vec(),
            [
                vec![0],
                1u32.to_be_bytes().to_vec(),
                vec![0; 4],
                vec![0; 4],
                vec![0; 4],
                vec![0; 4],
            ]
            .concat()
        );

        params.operator_idx = Some(1);
        assert_eq!(
            params.to_vec(),
            [
                vec![0],
                1u32.to_be_bytes().to_vec(),
                2u32.to_be_bytes().to_vec(),
                vec![0; 4],
                vec![0; 4],
                vec![0; 4],
            ]
            .concat()
        );

        params.watchtower_idx = Some(2);
        assert_eq!(
            params.to_vec(),
            [
                vec![0],
                1u32.to_be_bytes().to_vec(),
                2u32.to_be_bytes().to_vec(),
                3u32.to_be_bytes().to_vec(),
                vec![0; 4],
                vec![0; 4],
            ]
            .concat()
        );

        params.sequential_collateral_tx_idx = Some(3);
        assert_eq!(
            params.to_vec(),
            [
                vec![0],
                1u32.to_be_bytes().to_vec(),
                2u32.to_be_bytes().to_vec(),
                3u32.to_be_bytes().to_vec(),
                4u32.to_be_bytes().to_vec(),
                vec![0; 4],
            ]
            .concat()
        );

        params.kickoff_idx = Some(4);
        assert_eq!(
            params.to_vec(),
            [
                vec![0],
                1u32.to_be_bytes().to_vec(),
                2u32.to_be_bytes().to_vec(),
                3u32.to_be_bytes().to_vec(),
                4u32.to_be_bytes().to_vec(),
                5u32.to_be_bytes().to_vec(),
            ]
            .concat()
        );

        params.intermediate_step_name = Some("step5");
        assert_eq!(
            params.to_vec(),
            [
                vec![0],
                1u32.to_be_bytes().to_vec(),
                2u32.to_be_bytes().to_vec(),
                3u32.to_be_bytes().to_vec(),
                4u32.to_be_bytes().to_vec(),
                5u32.to_be_bytes().to_vec(),
                "step5".as_bytes().to_vec()
            ]
            .concat()
        );
    }

    #[tokio::test]
    async fn derive_winternitz_pk_uniqueness() {
        let config = create_test_config_with_thread_name!(None);
        let actor = Actor::new(
            config.secret_key,
            config.winternitz_secret_key,
            Network::Regtest,
        );

        let mut params = WinternitzDerivationPath::default();
        let pk0 = actor.derive_winternitz_pk(params).unwrap();
        let pk1 = actor.derive_winternitz_pk(params).unwrap();
        assert_eq!(pk0, pk1);

        params.message_length += 1;
        let pk2 = actor.derive_winternitz_pk(params).unwrap();
        assert_ne!(pk0, pk2);
    }

    #[tokio::test]
    async fn derive_winternitz_pk_fixed_pk() {
        let config = create_test_config_with_thread_name!(None);
        let actor = Actor::new(
            config.secret_key,
            Some(
                SecretKey::from_str(
                    "451F451F451F451F451F451F451F451F451F451F451F451F451F451F451F451F",
                )
                .unwrap(),
            ),
            Network::Regtest,
        );

        let params = WinternitzDerivationPath::default();
        let expected_pk = vec![[
            47, 247, 126, 209, 93, 128, 238, 60, 31, 80, 198, 136, 26, 126, 131, 194, 209, 85, 180,
            145,
        ]];
        assert_eq!(actor.derive_winternitz_pk(params).unwrap(), expected_pk);
    }

    #[tokio::test]
    async fn sign_winternitz_signature() {
        let config = create_test_config_with_thread_name!(None);
        let actor = Actor::new(
            config.secret_key,
            Some(
                SecretKey::from_str(
                    "451F451F451F451F451F451F451F451F451F451F451F451F451F451F451F451F",
                )
                .unwrap(),
            ),
            Network::Regtest,
        );

        let data = "iwantporscheasagiftpls".as_bytes().to_vec();
        let path = WinternitzDerivationPath {
            message_length: data.len() as u32,
            log_d: 8,
            ..Default::default()
        };
        let params = winternitz::Parameters::new(path.message_length, path.log_d);

        let witness = actor.sign_winternitz_signature(path, data.clone()).unwrap();
        let pk = actor.derive_winternitz_pk(path).unwrap();

        let winternitz = Winternitz::<BinarysearchVerifier, StraightforwardConverter>::new();
        let check_sig_script = winternitz.checksig_verify(&params, &pk);

        let message_checker = script! {
            for i in 0..path.message_length {
                {data[i as usize]}
                if i == path.message_length - 1 {
                    OP_EQUAL
                } else {
                    OP_EQUALVERIFY
                }
            }
        };

        let script = script!({witness} {check_sig_script} {message_checker});
        let ret = execute_script(script);
        assert!(ret.success);
    }
}<|MERGE_RESOLUTION|>--- conflicted
+++ resolved
@@ -235,17 +235,6 @@
         Ok(())
     }
 
-<<<<<<< HEAD
-    //
-    pub fn partial_sign_commit(
-        &self,
-        txhandler: &mut TxHandler,
-        signatures: &[TaggedSignature],
-        data: &Vec<u8>,
-    ) -> Result<(), BridgeError> {
-        let mut signed_winternitz = false;
-
-=======
     pub fn tx_sign_preimage(
         &self,
         txhandler: &mut TxHandler,
@@ -254,84 +243,6 @@
         let mut signed_preimage = false;
 
         let data = data.as_ref();
->>>>>>> 4541246f
-        let signer =
-            move |_: usize,
-                  spt: &SpentTxIn,
-                  calc_sighash: Box<dyn FnOnce() -> Result<TapSighash, BridgeError> + '_>|
-                  -> Result<Option<Witness>, BridgeError> {
-                let spendinfo = spt
-                    .get_spendable()
-                    .get_spend_info()
-                    .as_ref()
-<<<<<<< HEAD
-                    .ok_or_else(|| BridgeError::MissingSpendInfo)?;
-=======
-                    .ok_or(BridgeError::MissingSpendInfo)?;
->>>>>>> 4541246f
-                match spt.get_spend_path() {
-                    SpendPath::ScriptSpend(script_idx) => {
-                        let script = spt
-                            .get_spendable()
-                            .get_scripts()
-                            .get(script_idx)
-<<<<<<< HEAD
-                            .ok_or_else(|| BridgeError::NoScriptAtIndex(script_idx))?;
-=======
-                            .ok_or(BridgeError::NoScriptAtIndex(script_idx))?;
->>>>>>> 4541246f
-
-                        use crate::builder::script::ScriptKind as Kind;
-
-                        let mut witness = match script.kind() {
-                            Kind::PreimageRevealScript(script) => {
-                                if script.0 != self.xonly_public_key {
-                                    return Err(BridgeError::NotOwnedScriptPath);
-                                }
-                                script.generate_script_inputs(data, &self.sign(calc_sighash()?))
-                            }
-<<<<<<< HEAD
-                            Kind::WinternitzCommit(script) => {
-                                if script.2 != self.xonly_public_key {
-=======
-                            Kind::WinternitzCommit(_)
-                            | Kind::CheckSig(_)
-                            | Kind::Other(_)
-                            | Kind::DepositScript(_)
-                            | Kind::TimelockScript(_)
-                            | Kind::WithdrawalScript(_) => return Ok(None),
-                        };
-
-                        if signed_preimage {
-                            return Err(BridgeError::MultiplePreimageRevealScripts);
-                        }
-
-                        signed_preimage = true;
-
-                        Self::add_script_path_to_witness(
-                            &mut witness,
-                            &script.to_script_buf(),
-                            spendinfo,
-                        )?;
-
-                        Ok(Some(witness))
-                    }
-                    SpendPath::KeySpend => Ok(None),
-                    SpendPath::Unknown => Err(BridgeError::SpendPathNotSpecified),
-                }
-            };
-
-        txhandler.sign_txins(signer)?;
-        Ok(())
-    }
-    pub fn tx_sign_winternitz(
-        &self,
-        txhandler: &mut TxHandler,
-        data: &Vec<u8>,
-        path: WinternitzDerivationPath,
-    ) -> Result<(), BridgeError> {
-        let mut signed_winternitz = false;
-
         let signer =
             move |_: usize,
                   spt: &SpentTxIn,
@@ -353,31 +264,83 @@
                         use crate::builder::script::ScriptKind as Kind;
 
                         let mut witness = match script.kind() {
+                            Kind::PreimageRevealScript(script) => {
+                                if script.0 != self.xonly_public_key {
+                                    return Err(BridgeError::NotOwnedScriptPath);
+                                }
+                                script.generate_script_inputs(data, &self.sign(calc_sighash()?))
+                            }
+                            Kind::WinternitzCommit(_)
+                            | Kind::CheckSig(_)
+                            | Kind::Other(_)
+                            | Kind::DepositScript(_)
+                            | Kind::TimelockScript(_)
+                            | Kind::WithdrawalScript(_) => return Ok(None),
+                        };
+
+                        if signed_preimage {
+                            return Err(BridgeError::MultiplePreimageRevealScripts);
+                        }
+
+                        signed_preimage = true;
+
+                        Self::add_script_path_to_witness(
+                            &mut witness,
+                            &script.to_script_buf(),
+                            spendinfo,
+                        )?;
+
+                        Ok(Some(witness))
+                    }
+                    SpendPath::KeySpend => Ok(None),
+                    SpendPath::Unknown => Err(BridgeError::SpendPathNotSpecified),
+                }
+            };
+
+        txhandler.sign_txins(signer)?;
+        Ok(())
+    }
+    pub fn tx_sign_winternitz(
+        &self,
+        txhandler: &mut TxHandler,
+        data: &Vec<u8>,
+        path: WinternitzDerivationPath,
+    ) -> Result<(), BridgeError> {
+        let mut signed_winternitz = false;
+
+        let signer =
+            move |_: usize,
+                  spt: &SpentTxIn,
+                  calc_sighash: Box<dyn FnOnce() -> Result<TapSighash, BridgeError> + '_>|
+                  -> Result<Option<Witness>, BridgeError> {
+                let spendinfo = spt
+                    .get_spendable()
+                    .get_spend_info()
+                    .as_ref()
+                    .ok_or(BridgeError::MissingSpendInfo)?;
+                match spt.get_spend_path() {
+                    SpendPath::ScriptSpend(script_idx) => {
+                        let script = spt
+                            .get_spendable()
+                            .get_scripts()
+                            .get(script_idx)
+                            .ok_or(BridgeError::NoScriptAtIndex(script_idx))?;
+
+                        use crate::builder::script::ScriptKind as Kind;
+
+                        let mut witness = match script.kind() {
                             Kind::WinternitzCommit(script) => {
                                 if script.1 != self.xonly_public_key {
->>>>>>> 4541246f
                                     return Err(BridgeError::NotOwnedScriptPath);
                                 }
                                 script.generate_script_inputs(
                                     data,
-<<<<<<< HEAD
-                                    &self
-                                        .winternitz_secret_key
-                                        .ok_or(BridgeError::NoWinternitzSecretKey)?
-                                        .as_ref()
-                                        .to_vec(),
-                                    &self.sign(calc_sighash()?),
-                                )
-                            }
-                            Kind::CheckSig(_)
-=======
                                     &self.get_derived_winternitz_sk(path)?,
                                     &self.sign(calc_sighash()?),
                                 )
                             }
                             Kind::PreimageRevealScript(_)
                             | Kind::CheckSig(_)
->>>>>>> 4541246f
                             | Kind::Other(_)
                             | Kind::DepositScript(_)
                             | Kind::TimelockScript(_)
@@ -395,29 +358,10 @@
                             &script.to_script_buf(),
                             spendinfo,
                         )?;
-<<<<<<< HEAD
-                        Ok(Some(witness))
-                    }
-                    SpendPath::KeySpend => {
-                        let xonly_public_key = spendinfo.internal_key();
-                        if xonly_public_key == self.xonly_public_key {
-                            let sighash = calc_sighash()?;
-                            // TODO: get Schnorr sigs, not Vec<TaggedSignature>, pref in HashMap
-                            let sig = Self::get_saved_signature(spt.get_signature_id(), signatures);
-                            let sig = match sig {
-                                Some(sig) => sig,
-                                None => self.sign_with_tweak(sighash, spendinfo.merkle_root())?,
-                            };
-                            return Ok(Some(Witness::from_slice(&[&sig.serialize()])));
-                        }
-                        Err(NotOwnKeyPath)
-                    }
-=======
 
                         Ok(Some(witness))
                     }
                     SpendPath::KeySpend => Ok(None),
->>>>>>> 4541246f
                     SpendPath::Unknown => Err(BridgeError::SpendPathNotSpecified),
                 }
             };
@@ -426,19 +370,11 @@
         Ok(())
     }
 
-<<<<<<< HEAD
-    pub fn partial_sign(
-=======
     pub fn tx_sign_and_fill_sigs(
->>>>>>> 4541246f
         &self,
         txhandler: &mut TxHandler,
         signatures: &[TaggedSignature],
     ) -> Result<(), BridgeError> {
-<<<<<<< HEAD
-        let tx_type = txhandler.get_transaction_type();
-=======
->>>>>>> 4541246f
         let signer = move |_,
                            spt: &SpentTxIn,
                            calc_sighash: Box<
@@ -469,11 +405,7 @@
                                 (None, true) => {
                                     script.generate_script_inputs(&self.sign(calc_sighash()?))
                                 }
-<<<<<<< HEAD
-                                (None, false) => return Err(BridgeError::SignatureNotFound(tx_type)),
-=======
                                 (None, false) => return Err(BridgeError::SignatureNotFound),
->>>>>>> 4541246f
                             }
                         }
                         Kind::TimelockScript(script) => match (sig, script.0) {
@@ -481,11 +413,7 @@
                             (None, Some(xonly_key)) if xonly_key == self.xonly_public_key => {
                                 script.generate_script_inputs(Some(&self.sign(calc_sighash()?)))
                             }
-<<<<<<< HEAD
-                            (None, Some(_)) => return Err(BridgeError::SignatureNotFound(tx_type)),
-=======
                             (None, Some(_)) => return Err(BridgeError::SignatureNotFound),
->>>>>>> 4541246f
                             (_, None) => Witness::new(),
                         },
                         Kind::CheckSig(script) => match (sig, script.0 == self.xonly_public_key) {
@@ -493,11 +421,7 @@
                             (None, true) => {
                                 script.generate_script_inputs(&self.sign(calc_sighash()?))
                             }
-<<<<<<< HEAD
-                            (None, false) => return Err(BridgeError::SignatureNotFound(tx_type)),
-=======
                             (None, false) => return Err(BridgeError::SignatureNotFound),
->>>>>>> 4541246f
                         },
                         Kind::WinternitzCommit(_)
                         | Kind::PreimageRevealScript(_)
@@ -546,11 +470,7 @@
     use crate::builder::script::{CheckSig, SpendPath, SpendableScript};
     use crate::builder::transaction::input::SpendableTxIn;
     use crate::builder::transaction::output::UnspentTxOut;
-<<<<<<< HEAD
     use crate::builder::transaction::{TransactionType, TxHandler, TxHandlerBuilder};
-=======
-    use crate::builder::transaction::{TxHandler, TxHandlerBuilder};
->>>>>>> 4541246f
     use crate::config::BridgeConfig;
     use crate::rpc::clementine::NormalSignatureKind;
     use crate::utils::{initialize_logger, SECP};
@@ -585,11 +505,7 @@
             value: Amount::from_sat(1000),
             script_pubkey: tap_addr.script_pubkey(),
         };
-<<<<<<< HEAD
         let builder = TxHandlerBuilder::new(TransactionType::Dummy).add_input(
-=======
-        let builder = TxHandlerBuilder::new().add_input(
->>>>>>> 4541246f
             NormalSignatureKind::AlreadyDisproved1,
             SpendableTxIn::new(
                 OutPoint::default(),
@@ -646,11 +562,7 @@
             Some(spend_info),
         );
 
-<<<<<<< HEAD
         let builder = TxHandlerBuilder::new(TransactionType::Dummy).add_input(
-=======
-        let builder = TxHandlerBuilder::new().add_input(
->>>>>>> 4541246f
             NormalSignatureKind::AlreadyDisproved1,
             spendable_input,
             SpendPath::ScriptSpend(0),
@@ -680,11 +592,7 @@
 
         // Actor signs the key spend input.
         actor
-<<<<<<< HEAD
-            .partial_sign(&mut txhandler, &[])
-=======
             .tx_sign_and_fill_sigs(&mut txhandler, &[])
->>>>>>> 4541246f
             .expect("Key spend signature should succeed");
 
         // Retrieve the cached transaction from the txhandler.
@@ -704,11 +612,7 @@
         // Using an empty signature slice since our dummy CheckSig uses actor signature.
         let signatures: Vec<_> = vec![];
         actor
-<<<<<<< HEAD
-            .partial_sign(&mut txhandler, &signatures)
-=======
             .tx_sign_and_fill_sigs(&mut txhandler, &signatures)
->>>>>>> 4541246f
             .expect("Script spend partial sign should succeed");
 
         // Retrieve the cached transaction.
@@ -728,11 +632,7 @@
         // Using an empty signature slice since our dummy CheckSig uses actor signature.
         let signatures: Vec<_> = vec![];
         actor
-<<<<<<< HEAD
-            .partial_sign(&mut txhandler, &signatures)
-=======
             .tx_sign_and_fill_sigs(&mut txhandler, &signatures)
->>>>>>> 4541246f
             .expect("Script spend partial sign should succeed");
 
         // Retrieve the cached transaction.
