--- conflicted
+++ resolved
@@ -11,13 +11,7 @@
 use crate::verifier::VerifierServer;
 use crate::{config::BridgeConfig, errors};
 use errors::BridgeError;
-<<<<<<< HEAD
 use eyre::Context;
-use std::env;
-use std::fs;
-use std::path::Path;
-=======
->>>>>>> 0844a303
 use std::thread;
 use tokio::sync::oneshot;
 use tonic::server::NamedService;
@@ -72,31 +66,7 @@
     let (ready_tx, ready_rx) = oneshot::channel();
     let (shutdown_tx, shutdown_rx) = oneshot::channel();
 
-<<<<<<< HEAD
-    // Create reflection service using the descriptor file
-    let descriptor_path = std::env::var("DESCRIPTOR_PATH").map_or_else(
-        |_| {
-            Path::new(env!("CARGO_MANIFEST_DIR"))
-                .join("src")
-                .join("rpc")
-                .join("descriptor.bin")
-        },
-        |path| Path::new(&path).to_path_buf(),
-    );
-
-    let descriptor_bytes = fs::read(&descriptor_path).wrap_err("Failed to read descriptor file")?;
-
-    let reflection_service = Builder::configure()
-        .register_encoded_file_descriptor_set(&descriptor_bytes)
-        .build_v1()
-        .map_err(|e| eyre::eyre!("Failed to build reflection service: {}", e))?;
-
-    let server_builder = tonic::transport::Server::builder()
-        .add_service(reflection_service)
-        .add_service(service);
-=======
     let server_builder = tonic::transport::Server::builder().add_service(service);
->>>>>>> 0844a303
 
     match addr {
         ServerAddr::Tcp(socket_addr) => {
@@ -230,26 +200,6 @@
     }
 }
 
-<<<<<<< HEAD
-pub async fn create_watchtower_grpc_server(
-    config: BridgeConfig,
-) -> Result<(std::net::SocketAddr, oneshot::Sender<()>), BridgeError> {
-    let addr: std::net::SocketAddr = format!("{}:{}", config.host, config.port)
-        .parse()
-        .wrap_err("Failed to parse address")?;
-    let watchtower = Watchtower::new(config).await?;
-    let svc = ClementineWatchtowerServer::new(watchtower);
-
-    let (server_addr, shutdown_tx) = create_grpc_server(addr.into(), svc, "Watchtower").await?;
-
-    match server_addr {
-        ServerAddr::Tcp(socket_addr) => Ok((socket_addr, shutdown_tx)),
-        _ => Err(BridgeError::ConfigError("Expected TCP address".into())),
-    }
-}
-
-=======
->>>>>>> 0844a303
 // Functions for creating servers with Unix sockets (useful for tests)
 #[cfg(unix)]
 pub async fn create_verifier_unix_server<C: CitreaClientT>(
