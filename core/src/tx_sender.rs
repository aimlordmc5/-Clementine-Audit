--- conflicted
+++ resolved
@@ -352,28 +352,12 @@
 
         let mut tx_handler = builder.finalize();
 
-<<<<<<< HEAD
-        let sighash =
-            tx_handler.calculate_pubkey_spend_sighash(1, bitcoin::TapSighashType::Default)?;
-        let signature = self.signer.sign_with_tweak_data(
-            sighash,
-            builder::sighash::TapTweakData::KeyPath(None),
-            None,
-        )?;
-        tx_handler.set_p2tr_key_spend_witness(
-            &bitcoin::taproot::Signature {
-                signature,
-                sighash_type: bitcoin::TapSighashType::Default,
-            },
-            1,
-        )?;
-=======
         let sighash = tx_handler
             .calculate_pubkey_spend_sighash(1, bitcoin::TapSighashType::Default)
-            .wrap_err("Failed to calculate pubkey spend sighash")?;
+            .map_err(|e| eyre!(e))?;
         let signature = self
             .signer
-            .sign_with_tweak(sighash, None)
+            .sign_with_tweak_data(sighash, builder::sighash::TapTweakData::KeyPath(None), None)
             .map_err(|e| eyre!(e))?;
         tx_handler
             .set_p2tr_key_spend_witness(
@@ -384,7 +368,6 @@
                 1,
             )
             .map_err(|e| eyre!(e))?;
->>>>>>> c593dd14
         let child_tx = tx_handler.get_cached_tx().clone();
         Ok(child_tx)
     }
