use crate::musig2::AggregateFromPublicKeys;
use crate::{
    actor::{Actor, WinternitzDerivationPath},
    config::BridgeConfig,
    database::Database,
    errors::BridgeError,
    extended_rpc::ExtendedRpc,
};
use bitcoin::{Txid, XOnlyPublicKey};
use bitvm::signatures::winternitz;

#[derive(Debug, Clone)]
pub struct Watchtower {
    _erpc: ExtendedRpc,
    pub(crate) db: Database,
    pub signer: Actor,
    pub config: BridgeConfig,
    pub nofn_xonly_pk: XOnlyPublicKey,
}

impl Watchtower {
    pub async fn new(config: BridgeConfig) -> Result<Self, BridgeError> {
        let _erpc = ExtendedRpc::connect(
            config.bitcoin_rpc_url.clone(),
            config.bitcoin_rpc_user.clone(),
            config.bitcoin_rpc_password.clone(),
        )
        .await?;

        let nofn_xonly_pk =
            XOnlyPublicKey::from_musig2_pks(config.verifiers_public_keys.clone(), None)?;

        let db = Database::new(&config).await?;
        let signer = Actor::new(
            config.secret_key,
            config.winternitz_secret_key,
            config.protocol_paramset().network,
        );

        Ok(Self {
            _erpc,
            db,
            signer,
            config,
            nofn_xonly_pk,
        })
    }

    /// Generates Winternitz public keys for watchtower challenges for every operator
    /// for a single deposit.
    ///
    /// # Returns
    ///
    /// - [`Vec<Vec<winternitz::PublicKey>>`]: Winternitz public key for
    ///   `operator index`.
    pub fn get_watchtower_winternitz_public_keys(
        &self,
        deposit_txid: Txid,
    ) -> Result<Vec<winternitz::PublicKey>, BridgeError> {
        let mut winternitz_pubkeys = Vec::new();

        for operator in 0..self.config.num_operators as u32 {
            let path = WinternitzDerivationPath::WatchtowerChallenge(
                operator,
                deposit_txid,
                self.config.protocol_paramset(),
            );
            winternitz_pubkeys.push(self.signer.derive_winternitz_pk(path)?);
        }

        Ok(winternitz_pubkeys)
    }

<<<<<<< HEAD
    pub async fn get_watchtower_challenge_addresses(
        &self,
        deposit_txid: Txid,
    ) -> Result<Vec<ScriptBuf>, BridgeError> {
        let mut challenge_addresses = Vec::new();

        let winternitz_pubkeys = self.get_watchtower_winternitz_public_keys(deposit_txid)?;
        tracing::info!(
            "get_watchtower_challenge_addresses watchtower xonly public key: {:?}",
            self.signer.xonly_public_key
        );
        tracing::info!(
            "get_watchtower_challenge_addresses watchtower taproot public key: {:?}",
            self.signer.address.script_pubkey()
        );
        for winternitz_pubkey in winternitz_pubkeys {
            let challenge_address = derive_challenge_address_from_xonlypk_and_wpk(
                &self.signer.xonly_public_key,
                vec![(
                    winternitz_pubkey,
                    self.config
                        .protocol_paramset()
                        .watchtower_challenge_message_length as u32,
                )],
                self.config.protocol_paramset(),
            );
            challenge_addresses.push(challenge_address.script_pubkey());
        }

        Ok(challenge_addresses)
    }

=======
>>>>>>> e3065ef4
    /// Returns id, winteritz public keys and x-only public key of a watchtower.
    ///
    /// # Returns
    ///
    /// - [`u32`]: Id of the current watchtower
    /// - [`mpsc::Receiver`]: Winternitz public keys of the watchtower, in a
    ///   [`tokio`] channel
    /// - [`XOnlyPublicKey`]: X-only public key of the current watchtower
    pub async fn get_params(&self) -> Result<(u32, XOnlyPublicKey), BridgeError> {
        let watchtower_id = self.config.index;
        let xonly_pk = self.signer.xonly_public_key;

        Ok((watchtower_id, xonly_pk))
    }
}

#[cfg(test)]
mod tests {
    use crate::test::common::*;

    use crate::watchtower::Watchtower;

    use bitcoin::hashes::Hash;
    use bitcoin::Txid;

    #[tokio::test]
    async fn new_watchtower() {
        let config = create_test_config_with_thread_name(None).await;

        let _should_not_panic = Watchtower::new(config.clone()).await.unwrap();
    }

    #[tokio::test]
    async fn get_watchtower_winternitz_public_keys() {
        let config = create_test_config_with_thread_name(None).await;

        let watchtower = Watchtower::new(config.clone()).await.unwrap();
        let watchtower_winternitz_public_keys = watchtower
            .get_watchtower_winternitz_public_keys(Txid::all_zeros())
            .unwrap();

        assert_eq!(
            watchtower_winternitz_public_keys.len(),
            config.num_operators
        );
    }

    #[tokio::test]
    async fn watchtower_get_params() {
        let config = create_test_config_with_thread_name(None).await;
        let watchtower = Watchtower::new(config.clone()).await.unwrap();

        let (watchtower_id, xonly_pk) = watchtower.get_params().await.unwrap();

        assert_eq!(watchtower_id, watchtower.config.index);
        assert_eq!(xonly_pk, watchtower.signer.xonly_public_key);
    }
}<|MERGE_RESOLUTION|>--- conflicted
+++ resolved
@@ -71,41 +71,6 @@
         Ok(winternitz_pubkeys)
     }
 
-<<<<<<< HEAD
-    pub async fn get_watchtower_challenge_addresses(
-        &self,
-        deposit_txid: Txid,
-    ) -> Result<Vec<ScriptBuf>, BridgeError> {
-        let mut challenge_addresses = Vec::new();
-
-        let winternitz_pubkeys = self.get_watchtower_winternitz_public_keys(deposit_txid)?;
-        tracing::info!(
-            "get_watchtower_challenge_addresses watchtower xonly public key: {:?}",
-            self.signer.xonly_public_key
-        );
-        tracing::info!(
-            "get_watchtower_challenge_addresses watchtower taproot public key: {:?}",
-            self.signer.address.script_pubkey()
-        );
-        for winternitz_pubkey in winternitz_pubkeys {
-            let challenge_address = derive_challenge_address_from_xonlypk_and_wpk(
-                &self.signer.xonly_public_key,
-                vec![(
-                    winternitz_pubkey,
-                    self.config
-                        .protocol_paramset()
-                        .watchtower_challenge_message_length as u32,
-                )],
-                self.config.protocol_paramset(),
-            );
-            challenge_addresses.push(challenge_address.script_pubkey());
-        }
-
-        Ok(challenge_addresses)
-    }
-
-=======
->>>>>>> e3065ef4
     /// Returns id, winteritz public keys and x-only public key of a watchtower.
     ///
     /// # Returns
