//! # Transaction Sender Related Database Operations
//!
//! This module includes database functions which are mainly used by the transaction sender.

use super::{wrapper::TxidDB, Database, DatabaseTransaction};
use crate::{
    errors::BridgeError,
    execute_query_with_tx,
    tx_sender::{ActivatedWithOutpoint, ActivatedWithTxid, FeePayingType, TxMetadata},
};
use bitcoin::{
    consensus::{deserialize, serialize},
    Amount, FeeRate, Transaction, Txid,
};
use eyre::{Context, OptionExt};
use std::ops::DerefMut;
// Add this at the top with other imports

impl Database {
    pub async fn confirm_transactions(
        &self,
        tx: DatabaseTransaction<'_, '_>,
        block_id: u32,
    ) -> Result<(), BridgeError> {
        // Common CTEs for reuse
        let common_ctes = r#"
            WITH relevant_txs AS (
                SELECT txid
                FROM bitcoin_syncer_txs
                WHERE block_id = $1
            ),
            relevant_spent_utxos AS (
                SELECT txid, vout
                FROM bitcoin_syncer_spent_utxos
                WHERE block_id = $1
            ),
            confirmed_rbf_ids AS (
                SELECT rbf.id
                FROM tx_sender_rbf_txids AS rbf
                JOIN bitcoin_syncer_txs AS syncer ON rbf.txid = syncer.txid
                WHERE syncer.block_id = $1
            )
        "#;

        // Update tx_sender_activate_try_to_send_txids
        sqlx::query(&format!(
            "{}
            UPDATE tx_sender_activate_try_to_send_txids AS tap
            SET seen_block_id = $1
            WHERE tap.txid IN (SELECT txid FROM relevant_txs)
            AND tap.seen_block_id IS NULL",
            common_ctes
        ))
        .bind(i32::try_from(block_id).wrap_err("Failed to convert block id to i32")?)
        .execute(tx.deref_mut())
        .await?;

        // Update tx_sender_activate_try_to_send_outpoints
        sqlx::query(&format!(
            "{}
            UPDATE tx_sender_activate_try_to_send_outpoints AS tap
            SET seen_block_id = $1
            WHERE (tap.txid, tap.vout) IN (SELECT txid, vout FROM relevant_spent_utxos)
            AND tap.seen_block_id IS NULL",
            common_ctes
        ))
        .bind(i32::try_from(block_id).wrap_err("Failed to convert block id to i32")?)
        .execute(tx.deref_mut())
        .await?;

        // Update tx_sender_cancel_try_to_send_txids
        sqlx::query(&format!(
            "{}
            UPDATE tx_sender_cancel_try_to_send_txids AS ctt
            SET seen_block_id = $1
            WHERE ctt.txid IN (SELECT txid FROM relevant_txs)
            AND ctt.seen_block_id IS NULL",
            common_ctes
        ))
        .bind(i32::try_from(block_id).wrap_err("Failed to convert block id to i32")?)
        .execute(tx.deref_mut())
        .await?;

        // Update tx_sender_cancel_try_to_send_outpoints
        sqlx::query(&format!(
            "{}
            UPDATE tx_sender_cancel_try_to_send_outpoints AS cto
            SET seen_block_id = $1
            WHERE (cto.txid, cto.vout) IN (SELECT txid, vout FROM relevant_spent_utxos)
            AND cto.seen_block_id IS NULL",
            common_ctes
        ))
        .bind(i32::try_from(block_id).wrap_err("Failed to convert block id to i32")?)
        .execute(tx.deref_mut())
        .await?;

        // Update tx_sender_fee_payer_utxos
        sqlx::query(&format!(
            "{}
            UPDATE tx_sender_fee_payer_utxos AS fpu
            SET seen_block_id = $1
            WHERE fpu.fee_payer_txid IN (SELECT txid FROM relevant_txs)
            AND fpu.seen_block_id IS NULL",
            common_ctes
        ))
        .bind(i32::try_from(block_id).wrap_err("Failed to convert block id to i32")?)
        .execute(tx.deref_mut())
        .await?;

        // Update tx_sender_try_to_send_txs for CPFP txid confirmation
        sqlx::query(&format!(
            "{}
            UPDATE tx_sender_try_to_send_txs AS txs
            SET seen_block_id = $1
            WHERE txs.txid IN (SELECT txid FROM relevant_txs)
            AND txs.seen_block_id IS NULL",
            common_ctes
        ))
        .bind(i32::try_from(block_id).wrap_err("Failed to convert block id to i32")?)
        .execute(tx.deref_mut())
        .await?;

        // Update tx_sender_try_to_send_txs for RBF txid confirmation
        sqlx::query(&format!(
            "{}
            UPDATE tx_sender_try_to_send_txs AS txs
            SET seen_block_id = $1
            WHERE txs.id IN (SELECT id FROM confirmed_rbf_ids)
            AND txs.seen_block_id IS NULL",
            common_ctes
        ))
        .bind(i32::try_from(block_id).wrap_err("Failed to convert block id to i32")?)
        .execute(tx.deref_mut())
        .await?;

        Ok(())
    }

    pub async fn unconfirm_transactions(
        &self,
        tx: DatabaseTransaction<'_, '_>,
        block_id: u32,
    ) -> Result<(), BridgeError> {
        // Unconfirm tx_sender_fee_payer_utxos
        sqlx::query(
            r#"
            -- Update tx_sender_activate_try_to_send_txids
            UPDATE tx_sender_activate_try_to_send_txids AS tap
            SET seen_block_id = NULL
            WHERE tap.seen_block_id = $1;

            -- Update tx_sender_activate_try_to_send_outpoints
            UPDATE tx_sender_activate_try_to_send_outpoints AS tap
            SET seen_block_id = NULL
            WHERE tap.seen_block_id = $1;

            -- Update tx_sender_cancel_try_to_send_txids
            UPDATE tx_sender_cancel_try_to_send_txids AS ctt
            SET seen_block_id = NULL
            WHERE ctt.seen_block_id = $1;

            -- Update tx_sender_cancel_try_to_send_outpoints
            UPDATE tx_sender_cancel_try_to_send_outpoints AS cto
            SET seen_block_id = NULL
            WHERE cto.seen_block_id = $1;

            -- Update tx_sender_fee_payer_utxos
            UPDATE tx_sender_fee_payer_utxos AS fpu
            SET seen_block_id = NULL
            WHERE fpu.seen_block_id = $1;

            -- Update tx_sender_try_to_send_txs
            UPDATE tx_sender_try_to_send_txs AS txs
            SET seen_block_id = NULL
            WHERE txs.seen_block_id = $1;
            "#,
        )
        .bind(i32::try_from(block_id).wrap_err("Failed to convert block id to i32")?)
        .execute(tx.deref_mut())
        .await?;

        Ok(())
    }

    /// Saves a fee payer transaction to the database.
    ///
    /// # Arguments
    /// * `bumped_id` - The id of the bumped transaction
    /// * `fee_payer_txid` - The txid of the fee payer transaction
    /// * `vout` - The output index of the UTXO
    /// * `script_pubkey` - The script pubkey of the UTXO
    /// * `amount` - The amount in satoshis
    pub async fn save_fee_payer_tx(
        &self,
        tx: Option<DatabaseTransaction<'_, '_>>,
        bumped_id: u32,
        fee_payer_txid: Txid,
        vout: u32,
        amount: Amount,
        replacement_of_id: Option<u32>,
    ) -> Result<(), BridgeError> {
        let query = sqlx::query(
            "INSERT INTO tx_sender_fee_payer_utxos (bumped_id, fee_payer_txid, vout, amount, replacement_of_id)
             VALUES ($1, $2, $3, $4, $5)",
        )
        .bind(i32::try_from(bumped_id).wrap_err("Failed to convert bumped id to i32")?)
        .bind(TxidDB(fee_payer_txid))
        .bind(i32::try_from(vout).wrap_err("Failed to convert vout to i32")?)
        .bind(i64::try_from(amount.to_sat()).wrap_err("Failed to convert amount to i64")?)
        .bind(replacement_of_id.map( i32::try_from).transpose().wrap_err("Failed to convert replacement of id to i32")?);

        execute_query_with_tx!(self.connection, tx, query, execute)?;

        Ok(())
    }

    /// Some fee payer txs may not hit onchain, so we need to bump fees of them.
    /// These txs should not be confirmed and should not be replaced by other txs.
    /// Replaced means that the tx was bumped and the replacement tx is in the database.
    pub async fn get_bumpable_fee_payer_txs(
        &self,
        tx: Option<DatabaseTransaction<'_, '_>>,
        bumped_id: u32,
    ) -> Result<Vec<(u32, Txid, u32, Amount)>, BridgeError> {
        let query = sqlx::query_as::<_, (i32, TxidDB, i32, i64)>(
            "
            SELECT fpu.id, fpu.fee_payer_txid, fpu.vout, fpu.amount
            FROM tx_sender_fee_payer_utxos fpu
            WHERE fpu.bumped_id = $1
              AND fpu.seen_block_id IS NULL
              AND NOT EXISTS (
                  SELECT 1
                  FROM tx_sender_fee_payer_utxos replacement
                  WHERE replacement.replacement_of_id = fpu.id
              )
            ",
        )
        .bind(i32::try_from(bumped_id).wrap_err("Failed to convert bumped id to i32")?);

        let results: Vec<(i32, TxidDB, i32, i64)> =
            execute_query_with_tx!(self.connection, tx, query, fetch_all)?;

        results
            .iter()
            .map(|(id, fee_payer_txid, vout, amount)| {
                Ok((
                    u32::try_from(*id).wrap_err("Failed to convert id to u32")?,
                    fee_payer_txid.0,
                    u32::try_from(*vout).wrap_err("Failed to convert vout to u32")?,
                    Amount::from_sat(
                        u64::try_from(*amount).wrap_err("Failed to convert amount to u64")?,
                    ),
                ))
            })
            .collect::<Result<Vec<_>, BridgeError>>()
    }

    pub async fn get_confirmed_fee_payer_utxos(
        &self,
        tx: Option<DatabaseTransaction<'_, '_>>,
        id: u32,
    ) -> Result<Vec<(Txid, u32, Amount)>, BridgeError> {
        let query = sqlx::query_as::<_, (TxidDB, i32, i64)>(
            "SELECT fee_payer_txid, vout, amount
             FROM tx_sender_fee_payer_utxos fpu
             WHERE fpu.bumped_id = $1 AND fpu.seen_block_id IS NOT NULL",
        )
        .bind(i32::try_from(id).wrap_err("Failed to convert id to i32")?);

        let results: Vec<(TxidDB, i32, i64)> =
            execute_query_with_tx!(self.connection, tx, query, fetch_all)?;

        results
            .iter()
            .map(|(fee_payer_txid, vout, amount)| {
                Ok((
                    fee_payer_txid.0,
                    u32::try_from(*vout).wrap_err("Failed to convert vout to u32")?,
                    Amount::from_sat(
                        u64::try_from(*amount).wrap_err("Failed to convert amount to u64")?,
                    ),
                ))
            })
            .collect::<Result<Vec<_>, BridgeError>>()
    }

    pub async fn save_tx(
        &self,
        tx: Option<DatabaseTransaction<'_, '_>>,
        tx_metadata: Option<TxMetadata>,
        raw_tx: &Transaction,
        fee_paying_type: FeePayingType,
        txid: Txid,
    ) -> Result<u32, BridgeError> {
        let query = sqlx::query_scalar(
            "INSERT INTO tx_sender_try_to_send_txs (raw_tx, fee_paying_type, tx_metadata, txid) VALUES ($1, $2::fee_paying_type, $3, $4) RETURNING id"
        )
        .bind(serialize(raw_tx))
        .bind(fee_paying_type)
<<<<<<< HEAD
        .bind(serde_json::to_string(&tx_data_for_logging).wrap_err("Failed to encode tx_data_for_logging to JSON")?)
=======
        .bind(serde_json::to_string(&tx_metadata).map_err(|e| BridgeError::ConversionError(e.to_string()))?)
>>>>>>> e7a4f46e
        .bind(TxidDB(txid));

        let id: i32 = execute_query_with_tx!(self.connection, tx, query, fetch_one)?;
        u32::try_from(id)
            .wrap_err("Failed to convert id to u32")
            .map_err(Into::into)
    }

    pub async fn save_rbf_txid(
        &self,
        tx: Option<DatabaseTransaction<'_, '_>>,
        id: u32,
        txid: Txid,
    ) -> Result<(), BridgeError> {
        let query = sqlx::query("INSERT INTO tx_sender_rbf_txids (id, txid) VALUES ($1, $2)")
            .bind(i32::try_from(id).wrap_err("Failed to convert id to i32")?)
            .bind(TxidDB(txid));

        execute_query_with_tx!(self.connection, tx, query, execute)?;
        Ok(())
    }

    pub async fn get_last_rbf_txid(
        &self,
        tx: Option<DatabaseTransaction<'_, '_>>,
        id: u32,
    ) -> Result<Option<Txid>, BridgeError> {
        let query = sqlx::query_as::<_, (TxidDB,)>("SELECT txid FROM tx_sender_rbf_txids WHERE id = $1 ORDER BY insertion_order DESC LIMIT 1")
            .bind(i32::try_from(id).wrap_err("Failed to convert id to i32")?);

        let result: Option<(TxidDB,)> =
            execute_query_with_tx!(self.connection, tx, query, fetch_optional)?;
        Ok(result.map(|(txid,)| txid.0))
    }

    pub async fn save_cancelled_outpoint(
        &self,
        tx: Option<DatabaseTransaction<'_, '_>>,
        cancelled_id: u32,
        outpoint: bitcoin::OutPoint,
    ) -> Result<(), BridgeError> {
        let query = sqlx::query(
            "INSERT INTO tx_sender_cancel_try_to_send_outpoints (cancelled_id, txid, vout) VALUES ($1, $2, $3)"
        )
        .bind(i32::try_from(cancelled_id).wrap_err("Failed to convert cancelled id to i32")?)
        .bind(TxidDB(outpoint.txid))
        .bind(i32::try_from(outpoint.vout).wrap_err("Failed to convert vout to i32")?);

        execute_query_with_tx!(self.connection, tx, query, execute)?;
        Ok(())
    }

    pub async fn save_cancelled_txid(
        &self,
        tx: Option<DatabaseTransaction<'_, '_>>,
        cancelled_id: u32,
        txid: bitcoin::Txid,
    ) -> Result<(), BridgeError> {
        let query = sqlx::query(
            "INSERT INTO tx_sender_cancel_try_to_send_txids (cancelled_id, txid) VALUES ($1, $2)",
        )
        .bind(i32::try_from(cancelled_id).wrap_err("Failed to convert cancelled id to i32")?)
        .bind(TxidDB(txid));

        execute_query_with_tx!(self.connection, tx, query, execute)?;
        Ok(())
    }

    pub async fn save_activated_txid(
        &self,
        tx: Option<DatabaseTransaction<'_, '_>>,
        activated_id: u32,
        prerequisite_tx: &ActivatedWithTxid,
    ) -> Result<(), BridgeError> {
        let query = sqlx::query(
            "INSERT INTO tx_sender_activate_try_to_send_txids (activated_id, txid, timelock) VALUES ($1, $2, $3)"
        )
        .bind(i32::try_from(activated_id).wrap_err("Failed to convert activated id to i32")?)
        .bind(TxidDB(prerequisite_tx.txid))
        .bind(i32::try_from(prerequisite_tx.relative_block_height).wrap_err("Failed to convert relative block height to i32")?);

        execute_query_with_tx!(self.connection, tx, query, execute)?;
        Ok(())
    }

    pub async fn save_activated_outpoint(
        &self,
        tx: Option<DatabaseTransaction<'_, '_>>,
        activated_id: u32,
        activated_outpoint: &ActivatedWithOutpoint,
    ) -> Result<(), BridgeError> {
        let query = sqlx::query(
            "INSERT INTO tx_sender_activate_try_to_send_outpoints (activated_id, txid, vout, timelock) VALUES ($1, $2, $3, $4)"
        )
        .bind(i32::try_from(activated_id).wrap_err("Failed to convert activated id to i32")?)
        .bind(TxidDB(activated_outpoint.outpoint.txid))
        .bind(i32::try_from(activated_outpoint.outpoint.vout).wrap_err("Failed to convert vout to i32")?)
        .bind(i32::try_from(activated_outpoint.relative_block_height).wrap_err("Failed to convert relative block height to i32")?);

        execute_query_with_tx!(self.connection, tx, query, execute)?;
        Ok(())
    }

    pub async fn get_sendable_txs(
        &self,
        tx: Option<DatabaseTransaction<'_, '_>>,
        fee_rate: FeeRate,
        current_tip_height: u32,
    ) -> Result<Vec<u32>, BridgeError> {
        let select_query = sqlx::query_as::<_, (i32,)>(
            "WITH
                -- Find non-active transactions (not seen or timelock not passed)
                non_active_txs AS (
                    -- Transactions with txid activations that aren't active yet
                    SELECT DISTINCT
                        activate_txid.activated_id AS tx_id
                    FROM
                        tx_sender_activate_try_to_send_txids AS activate_txid
                    LEFT JOIN
                        bitcoin_syncer AS syncer ON activate_txid.seen_block_id = syncer.id
                    WHERE
                        activate_txid.seen_block_id IS NULL
                        OR (syncer.height + activate_txid.timelock > $2)

                    UNION

                    -- Transactions with outpoint activations that aren't active yet
                    SELECT DISTINCT
                        activate_outpoint.activated_id AS tx_id
                    FROM
                        tx_sender_activate_try_to_send_outpoints AS activate_outpoint
                    LEFT JOIN
                        bitcoin_syncer AS syncer ON activate_outpoint.seen_block_id = syncer.id
                    WHERE
                        activate_outpoint.seen_block_id IS NULL
                        OR (syncer.height + activate_outpoint.timelock > $2)
                ),

                -- Transactions with cancelled conditions
                cancelled_txs AS (
                    -- Transactions with cancelled outpoints
                    SELECT DISTINCT
                        cancelled_id AS tx_id
                    FROM
                        tx_sender_cancel_try_to_send_outpoints
                    WHERE
                        seen_block_id IS NOT NULL

                    UNION

                    -- Transactions with cancelled txids
                    SELECT DISTINCT
                        cancelled_id AS tx_id
                    FROM
                        tx_sender_cancel_try_to_send_txids
                    WHERE
                        seen_block_id IS NOT NULL
                )

                -- Final query to get sendable transactions
                SELECT
                    txs.id
                FROM
                    tx_sender_try_to_send_txs AS txs
                WHERE
                    -- Transaction must not be in the non-active list
                    txs.id NOT IN (SELECT tx_id FROM non_active_txs)
                    -- Transaction must not be in the cancelled list
                    AND txs.id NOT IN (SELECT tx_id FROM cancelled_txs)
                    -- Transaction must not be already confirmed
                    AND txs.seen_block_id IS NULL
                    -- Check if fee_rate is lower than the provided fee rate or null
                    AND (txs.effective_fee_rate IS NULL OR txs.effective_fee_rate < $1);",
        )
        .bind(
            i64::try_from(fee_rate.to_sat_per_vb_ceil())
                .wrap_err("Failed to convert fee rate to i64")?,
        )
        .bind(
            i32::try_from(current_tip_height)
                .wrap_err("Failed to convert current tip height to i32")?,
        );

        let results = execute_query_with_tx!(self.connection, tx, select_query, fetch_all)?;

        let txs = results
            .into_iter()
            .map(|(id,)| u32::try_from(id))
            .collect::<Result<Vec<_>, _>>()
            .wrap_err("Failed to convert id to u32")?;

        Ok(txs)
    }

    pub async fn update_effective_fee_rate(
        &self,
        tx: Option<DatabaseTransaction<'_, '_>>,
        id: u32,
        effective_fee_rate: FeeRate,
    ) -> Result<(), BridgeError> {
        let query = sqlx::query(
            "UPDATE tx_sender_try_to_send_txs SET effective_fee_rate = $1 WHERE id = $2",
        )
        .bind(
            i64::try_from(effective_fee_rate.to_sat_per_vb_ceil())
                .wrap_err("Failed to convert effective fee rate to i64")?,
        )
        .bind(i32::try_from(id).wrap_err("Failed to convert id to i32")?);

        execute_query_with_tx!(self.connection, tx, query, execute)?;

        Ok(())
    }

    pub async fn get_tx(
        &self,
        tx: Option<DatabaseTransaction<'_, '_>>,
        id: u32,
    ) -> Result<(Option<TxMetadata>, Transaction, FeePayingType, Option<u32>), BridgeError> {
        let query =
            sqlx::query_as::<_, (Option<String>, Option<Vec<u8>>, FeePayingType, Option<i32>)>(
                "SELECT tx_metadata, raw_tx, fee_paying_type, seen_block_id
             FROM tx_sender_try_to_send_txs
             WHERE id = $1 LIMIT 1",
            )
            .bind(i32::try_from(id).wrap_err("Failed to convert id to i32")?);

        let result = execute_query_with_tx!(self.connection, tx, query, fetch_one)?;
        Ok((
            result
                .0
                .as_deref()
                .map(serde_json::from_str)
                .transpose()
<<<<<<< HEAD
                .wrap_err("Failed to decode tx_data_for_logging")?,
            result
                .1
                .as_deref()
                .map(deserialize)
                .ok_or_eyre("Expected raw_tx to be present")?
                .wrap_err("Failed to deserialize raw_tx")?,
=======
                .map_err(|e| BridgeError::ConversionError(e.to_string()))?
                .ok_or_else(|| BridgeError::ConversionError("TxMetadata".to_string()))?,
            deserialize(&result.1.unwrap_or_default())
                .map_err(|e| BridgeError::Error(format!("Bitcoin deserialization error: {}", e)))?,
>>>>>>> e7a4f46e
            result.2,
            result
                .3
                .map(u32::try_from)
                .transpose()
                .wrap_err("Failed to convert seen_block_id to u32")?,
        ))
    }
}

#[cfg(test)]
mod tests {

    use crate::test::common::*;

    use super::*;
    use crate::database::Database;
    use bitcoin::absolute::Height;
    use bitcoin::hashes::Hash;
    use bitcoin::transaction::Version;
    use bitcoin::{Block, OutPoint, Txid};

    async fn setup_test_db() -> Database {
        let config = create_test_config_with_thread_name(None).await;
        Database::new(&config).await.unwrap()
    }

    #[tokio::test]
    async fn test_save_and_get_tx() {
        let db = setup_test_db().await;
        let tx = Transaction {
            version: Version::TWO,
            lock_time: bitcoin::absolute::LockTime::Blocks(Height::ZERO),
            input: vec![],
            output: vec![],
        };

        // Test saving tx
        let txid = tx.compute_txid();
        let id = db
            .save_tx(None, None, &tx, FeePayingType::CPFP, txid)
            .await
            .unwrap();

        // Test retrieving tx
        let (_, retrieved_tx, fee_paying_type, seen_block_id) = db.get_tx(None, id).await.unwrap();
        assert_eq!(tx.version, retrieved_tx.version);
        assert_eq!(fee_paying_type, FeePayingType::CPFP);
        assert_eq!(seen_block_id, None);
    }

    #[tokio::test]
    async fn test_fee_payer_utxo_operations() {
        let db = setup_test_db().await;
        let mut dbtx = db.begin_transaction().await.unwrap();

        // First create a transaction that will be bumped
        let tx = Transaction {
            version: Version::TWO,
            lock_time: bitcoin::absolute::LockTime::Blocks(Height::ZERO),
            input: vec![],
            output: vec![],
        };

        // Save the transaction first
        let tx_id = db
            .save_tx(
                Some(&mut dbtx),
                None,
                &tx,
                FeePayingType::CPFP,
                Txid::all_zeros(),
            )
            .await
            .unwrap();

        // Now we can use this tx_id as bumped_id
        let fee_payer_txid = Txid::hash(&[1u8; 32]);
        db.save_fee_payer_tx(
            Some(&mut dbtx),
            tx_id,
            fee_payer_txid,
            0,
            Amount::from_sat(50000),
            None,
        )
        .await
        .unwrap();

        dbtx.commit().await.unwrap();
    }

    #[tokio::test]
    async fn test_confirm_and_unconfirm_transactions() {
        const BLOCK_HEX: &str = "0200000035ab154183570282ce9afc0b494c9fc6a3cfea05aa8c1add2ecc56490000000038ba3d78e4500a5a7570dbe61960398add4410d278b21cd9708e6d9743f374d544fc055227f1001c29c1ea3b0101000000010000000000000000000000000000000000000000000000000000000000000000ffffffff3703a08601000427f1001c046a510100522cfabe6d6d0000000000000000000068692066726f6d20706f6f6c7365727665726aac1eeeed88ffffffff0100f2052a010000001976a914912e2b234f941f30b18afbb4fa46171214bf66c888ac00000000";
        let block: Block = deserialize(&hex::decode(BLOCK_HEX).unwrap()).unwrap();

        let db = setup_test_db().await;
        let mut dbtx = db.begin_transaction().await.unwrap();

        // Create a block to use for confirmation
        let block_id = crate::bitcoin_syncer::save_block(&db, &mut dbtx, &block, 100)
            .await
            .unwrap();

        // Create a transaction
        let tx = Transaction {
            version: Version::TWO,
            lock_time: bitcoin::absolute::LockTime::Blocks(Height::ZERO),
            input: vec![],
            output: vec![],
        };
        let tx_id = db
            .save_tx(
                Some(&mut dbtx),
                None,
                &tx,
                FeePayingType::CPFP,
                Txid::all_zeros(),
            )
            .await
            .unwrap();

        // Save fee payer UTXO
        let fee_payer_txid = Txid::hash(&[1u8; 32]);
        db.save_fee_payer_tx(
            Some(&mut dbtx),
            tx_id,
            fee_payer_txid,
            0,
            Amount::from_sat(50000),
            None,
        )
        .await
        .unwrap();

        // Save the transaction in the block
        db.add_txid_to_block(&mut dbtx, block_id, &fee_payer_txid)
            .await
            .unwrap();

        // Confirm transactions
        db.confirm_transactions(&mut dbtx, block_id).await.unwrap();

        dbtx.commit().await.unwrap();
    }

    #[tokio::test]
    async fn test_cancelled_outpoints_and_txids() {
        let db = setup_test_db().await;
        let mut dbtx = db.begin_transaction().await.unwrap();

        // First create a transaction to cancel
        let tx = Transaction {
            version: Version::TWO,
            lock_time: bitcoin::absolute::LockTime::Blocks(Height::ZERO),
            input: vec![],
            output: vec![],
        };

        // Save the transaction first
        let tx_id = db
            .save_tx(
                Some(&mut dbtx),
                None,
                &tx,
                FeePayingType::CPFP,
                Txid::all_zeros(),
            )
            .await
            .unwrap();

        // Now we can use this tx_id as cancelled_id
        let txid = Txid::hash(&[0u8; 32]);
        let vout = 0;

        // Test cancelling by outpoint
        db.save_cancelled_outpoint(Some(&mut dbtx), tx_id, OutPoint { txid, vout })
            .await
            .unwrap();

        // Test cancelling by txid
        db.save_cancelled_txid(Some(&mut dbtx), tx_id, txid)
            .await
            .unwrap();

        dbtx.commit().await.unwrap();
    }

    #[tokio::test]
    async fn test_get_sendable_txs() {
        let db = setup_test_db().await;
        let mut dbtx = db.begin_transaction().await.unwrap();

        // Create and save test transactions
        let tx1 = Transaction {
            version: Version::TWO,
            lock_time: bitcoin::absolute::LockTime::Blocks(Height::ZERO),
            input: vec![],
            output: vec![],
        };
        let tx2 = Transaction {
            version: Version::TWO,
            lock_time: bitcoin::absolute::LockTime::Blocks(Height::ZERO),
            input: vec![],
            output: vec![],
        };

        let id1 = db
            .save_tx(
                Some(&mut dbtx),
                None,
                &tx1,
                FeePayingType::CPFP,
                Txid::all_zeros(),
            )
            .await
            .unwrap();
        let id2 = db
            .save_tx(
                Some(&mut dbtx),
                None,
                &tx2,
                FeePayingType::RBF,
                Txid::all_zeros(),
            )
            .await
            .unwrap();

        // Test getting sendable txs
        let fee_rate = FeeRate::from_sat_per_vb(3).unwrap();
        let current_tip_height = 100;
        let sendable_txs = db
            .get_sendable_txs(Some(&mut dbtx), fee_rate, current_tip_height)
            .await
            .unwrap();

        // Both transactions should be sendable as they have no prerequisites or cancellations
        assert_eq!(sendable_txs.len(), 2);
        assert!(sendable_txs.contains(&id1));
        assert!(sendable_txs.contains(&id2));

        // Test updating effective fee rate for tx1 with a fee rate equal to the query fee rate
        // This should  make tx1 not sendable since the condition is "effective_fee_rate < fee_rate"
        db.update_effective_fee_rate(Some(&mut dbtx), id1, fee_rate)
            .await
            .unwrap();

        let sendable_txs = db
            .get_sendable_txs(Some(&mut dbtx), fee_rate, current_tip_height)
            .await
            .unwrap();
        assert_eq!(sendable_txs.len(), 1);
        assert!(sendable_txs.contains(&id2));

        // Update tx1's effective fee rate to be higher than the query fee rate
        let higher_fee_rate = FeeRate::from_sat_per_vb(3).unwrap();
        db.update_effective_fee_rate(Some(&mut dbtx), id1, higher_fee_rate)
            .await
            .unwrap();

        // Now only tx2 should be sendable since tx1's effective fee rate is higher than the query fee rate
        let sendable_txs = db
            .get_sendable_txs(Some(&mut dbtx), fee_rate, current_tip_height)
            .await
            .unwrap();
        assert_eq!(sendable_txs.len(), 1);
        assert!(sendable_txs.contains(&id2));

        dbtx.commit().await.unwrap();
    }
}<|MERGE_RESOLUTION|>--- conflicted
+++ resolved
@@ -297,11 +297,7 @@
         )
         .bind(serialize(raw_tx))
         .bind(fee_paying_type)
-<<<<<<< HEAD
-        .bind(serde_json::to_string(&tx_data_for_logging).wrap_err("Failed to encode tx_data_for_logging to JSON")?)
-=======
-        .bind(serde_json::to_string(&tx_metadata).map_err(|e| BridgeError::ConversionError(e.to_string()))?)
->>>>>>> e7a4f46e
+        .bind(serde_json::to_string(&tx_metadata).wrap_err("Failed to encode tx_metadata to JSON")?)
         .bind(TxidDB(txid));
 
         let id: i32 = execute_query_with_tx!(self.connection, tx, query, fetch_one)?;
@@ -536,20 +532,13 @@
                 .as_deref()
                 .map(serde_json::from_str)
                 .transpose()
-<<<<<<< HEAD
-                .wrap_err("Failed to decode tx_data_for_logging")?,
+                .wrap_err("Failed to decode tx_metadata")?,
             result
                 .1
                 .as_deref()
                 .map(deserialize)
                 .ok_or_eyre("Expected raw_tx to be present")?
                 .wrap_err("Failed to deserialize raw_tx")?,
-=======
-                .map_err(|e| BridgeError::ConversionError(e.to_string()))?
-                .ok_or_else(|| BridgeError::ConversionError("TxMetadata".to_string()))?,
-            deserialize(&result.1.unwrap_or_default())
-                .map_err(|e| BridgeError::Error(format!("Bitcoin deserialization error: {}", e)))?,
->>>>>>> e7a4f46e
             result.2,
             result
                 .3
