--- conflicted
+++ resolved
@@ -7,12 +7,7 @@
     Database, DatabaseTransaction,
 };
 use crate::{errors::BridgeError, execute_query_with_tx};
-<<<<<<< HEAD
-use bitcoin::{secp256k1::PublicKey, OutPoint, Txid};
-use eyre::Context;
-=======
 use bitcoin::{secp256k1::PublicKey, BlockHash, OutPoint, Txid};
->>>>>>> c294805c
 use sqlx::QueryBuilder;
 
 impl Database {
@@ -112,15 +107,9 @@
             .map(|(txid, vout)| match (txid, vout) {
                 (Some(txid), Some(vout)) => Ok(OutPoint {
                     txid: txid.0,
-<<<<<<< HEAD
-                    vout: u32::try_from(vout)
-                        .wrap_err("Failed to convert withdrawal utxo vout to u32")?,
-                })
-=======
                     vout: u32::try_from(vout)?,
                 }),
                 _ => Err(BridgeError::Error("Unexpected null value".to_string())),
->>>>>>> c294805c
             })
             .transpose()
     }
