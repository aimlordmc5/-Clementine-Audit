--- conflicted
+++ resolved
@@ -84,11 +84,7 @@
     );
 
     signer
-<<<<<<< HEAD
-        .partial_sign(&mut tx_handler, &[])
-=======
         .tx_sign_and_fill_sigs(&mut tx_handler, &[])
->>>>>>> 4541246f
         .expect("failed to sign transaction");
 
     rpc.mine_blocks(1).await.unwrap();
