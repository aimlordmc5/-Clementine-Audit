//! # Deposit and Withdraw Flow Test
//!
//! This test checks if basic deposit and withdraw operations are OK or not.

<<<<<<< HEAD
mod common;

use bitcoin::script::Builder;
=======
>>>>>>> aba4e249
use bitcoin::{Address, Amount, Txid};
use bitcoincore_rpc::Auth;
use clementine_circuits::constants::BRIDGE_AMOUNT_SATS;
use clementine_core::actor::Actor;
use clementine_core::extended_rpc::ExtendedRpc;
use clementine_core::script_builder::ScriptBuilder;
use clementine_core::test_common::{find_consecutive_idle_ports, get_test_config_from_environment};
use clementine_core::traits::rpc::OperatorRpcClient;
use clementine_core::transaction_builder::{CreateTxOutputs, TransactionBuilder};
use clementine_core::utils::handle_taproot_witness_new;
use clementine_core::EVMAddress;
use clementine_core::{config::BridgeConfig, start_operator_and_verifiers};

#[tokio::test]
<<<<<<< HEAD
async fn test_flow_1() {
    let config = get_test_config("test_config_1.toml").unwrap();
=======
async fn deposit_and_withdraw_flow() {
    let config =
        get_test_config_from_environment("test_config_deposit_and_withdraw.toml".to_string())
            .unwrap();
>>>>>>> aba4e249

    let rpc = ExtendedRpc::new(
        config.bitcoin_rpc_url.clone(),
        Auth::UserPass(
            config.bitcoin_rpc_user.clone(),
            config.bitcoin_rpc_password.clone(),
        ),
    );

<<<<<<< HEAD
=======
    let (withdraw_txid, withdrawal_address) = flow(config.clone(), rpc.clone()).await;

    // get the tx details from rpc with txid
    let tx = match rpc.get_raw_transaction(&withdraw_txid, None) {
        Ok(c) => c,
        Err(e) => {
            assert!(false);
            panic!("Transaction error: {:#?}", e);
        }
    };
    tracing::debug!("Withdraw TXID raw transaction: {:#?}", tx);

    // check whether it has an output with the withdrawal address
    let rpc_withdraw_script = tx.output[0].script_pubkey.clone();
    let rpc_withdraw_amount = tx.output[0].value;
    let expected_withdraw_script = withdrawal_address.script_pubkey();
    assert_eq!(rpc_withdraw_script, expected_withdraw_script);
    let anyone_can_spend_amount = ScriptBuilder::anyone_can_spend_txout().value;

    // check if the amounts match
    let expected_withdraw_amount =
        Amount::from_sat(BRIDGE_AMOUNT_SATS - 2 * config.min_relay_fee.clone())
            - anyone_can_spend_amount * 2;
    assert_eq!(expected_withdraw_amount, rpc_withdraw_amount);
}

/// Main flow of the test.
async fn flow(config: BridgeConfig, rpc: ExtendedRpc) -> (Txid, Address) {
>>>>>>> aba4e249
    let (operator_client, _operator_handler, _results) =
        start_operator_and_verifiers(config.clone()).await;
    let secp = bitcoin::secp256k1::Secp256k1::new();
    let (xonly_pk, _) = config.secret_key.public_key(&secp).x_only_public_key();
    let taproot_address = Address::p2tr(&secp, xonly_pk, None, config.network);
    let tx_builder = TransactionBuilder::new(config.verifiers_public_keys.clone(), config.clone());

    let evm_addresses = vec![
        EVMAddress([1u8; 20]),
        EVMAddress([2u8; 20]),
        EVMAddress([3u8; 20]),
        EVMAddress([4u8; 20]),
    ];

    let deposit_addresses = evm_addresses
        .iter()
        .map(|evm_address| {
            tx_builder
                .generate_deposit_address(
                    &taproot_address.as_unchecked(),
                    evm_address,
                    BRIDGE_AMOUNT_SATS,
                )
                .unwrap()
                .0
        })
        .collect::<Vec<_>>();
    tracing::debug!("Deposit addresses: {:#?}", deposit_addresses);

    for (idx, deposit_address) in deposit_addresses.iter().enumerate() {
        let deposit_utxo = rpc
            .send_to_address(&deposit_address, BRIDGE_AMOUNT_SATS)
            .unwrap();
        tracing::debug!("Deposit UTXO #{}: {:#?}", idx, deposit_utxo);

        rpc.mine_blocks(18).unwrap();

        let output = operator_client
            .new_deposit_rpc(
                deposit_utxo,
                taproot_address.as_unchecked().clone(),
                evm_addresses[idx],
            )
            .await
            .unwrap();
        tracing::debug!("Output #{}: {:#?}", idx, output);
    }

    let withdrawal_address = Address::p2tr(&secp, xonly_pk, None, config.network);
<<<<<<< HEAD
=======
    tracing::debug!("Withdrawal address to be sent: {:?}", withdrawal_address);
>>>>>>> aba4e249

    // Giving index two since when running tests the unit tests complete first and we get error with utxo 000..000:sth which is inherently erroneous
    let withdraw_txid = operator_client
        .new_withdrawal_direct_rpc(2, withdrawal_address.as_unchecked().clone())
        .await
        .unwrap();
    tracing::debug!("Withdrawal sent to address: {:?}", withdrawal_address);
    tracing::debug!("Withdrawal TXID: {:#?}", withdraw_txid);

    // get the tx details from rpc with txid
    let tx = match rpc.get_raw_transaction(&withdraw_txid, None) {
        Ok(c) => c,
        Err(e) => {
            assert!(false);
            panic!("Transaction error: {:#?}", e);
        }
    };
    // tracing::debug!("Withdraw TXID raw transaction: {:#?}", tx);

    // check whether it has an output with the withdrawal address
    let rpc_withdraw_script = tx.output[0].script_pubkey.clone();
    let rpc_withdraw_amount = tx.output[0].value;
    let expected_withdraw_script = withdrawal_address.script_pubkey();
    assert_eq!(rpc_withdraw_script, expected_withdraw_script);
    let anyone_can_spend_amount = ScriptBuilder::anyone_can_spend_txout().value;

    // check ıf the amounts match
    let expected_withdraw_amount =
        Amount::from_sat(BRIDGE_AMOUNT_SATS - 2 * config.min_relay_fee.clone())
            - anyone_can_spend_amount * 2;
    assert_eq!(expected_withdraw_amount, rpc_withdraw_amount);
}

#[tokio::test]
async fn test_flow_2() {
    let config = get_test_config("test_config_2.toml").unwrap();

    let rpc = ExtendedRpc::new(
        config.bitcoin_rpc_url.clone(),
        Auth::UserPass(
            config.bitcoin_rpc_user.clone(),
            config.bitcoin_rpc_password.clone(),
        ),
    );

    let (_operator_client, _operator_handler, _results) =
        start_operator_and_verifiers(config.clone()).await;
    let secp = bitcoin::secp256k1::Secp256k1::new();
    let (xonly_pk, _) = config.secret_key.public_key(&secp).x_only_public_key();
    let taproot_address = Address::p2tr(&secp, xonly_pk, None, config.network);
    tracing::debug!(
        "Taproot address script pubkey: {:#?}",
        taproot_address.script_pubkey()
    );
    let tx_builder = TransactionBuilder::new(config.verifiers_public_keys.clone(), config.clone());

    let evm_address = EVMAddress([1u8; 20]);

    let deposit_address_info = tx_builder
        .generate_deposit_address(
            &taproot_address.as_unchecked(),
            &evm_address,
            BRIDGE_AMOUNT_SATS,
        )
        .unwrap();

    tracing::debug!(
        "Deposit address taproot spend info: {:#?}",
        deposit_address_info.1
    );
    tracing::debug!("Deposit address: {:#?}", deposit_address_info.0);

    let deposit_utxo = rpc
        .send_to_address(&deposit_address_info.0, BRIDGE_AMOUNT_SATS)
        .unwrap();
    tracing::debug!("Deposit UTXO: {:#?}", deposit_utxo);
    rpc.mine_blocks(config.user_takes_after as u64 + 2).unwrap();
    let signer = Actor::new(config.secret_key, config.network);
    let anyone_can_spend_txout = ScriptBuilder::anyone_can_spend_txout();
    let tx_ins = TransactionBuilder::create_tx_ins_with_sequence(
        vec![deposit_utxo],
        config.user_takes_after as u16 + 1,
    );
    let tx_outs = TransactionBuilder::create_tx_outs(vec![
        (
            Amount::from_sat(BRIDGE_AMOUNT_SATS - 2 * config.min_relay_fee)
                - anyone_can_spend_txout.value * 2,
            taproot_address.script_pubkey(),
        ),
        (
            anyone_can_spend_txout.value,
            anyone_can_spend_txout.script_pubkey,
        ),
    ]);
    let takes_after_tx = TransactionBuilder::create_btc_tx(tx_ins, tx_outs);
    let deposit_tx = rpc.get_raw_transaction(&deposit_utxo.txid, None).unwrap();
    let prevouts = vec![deposit_tx.output[deposit_utxo.vout as usize].clone()];

    let takes_after_script = ScriptBuilder::generate_timelock_script(
        taproot_address.as_unchecked(),
        config.user_takes_after,
    );
    let bridge_script = tx_builder.script_builder.generate_script_n_of_n();

    let mut takes_after_tx_details = CreateTxOutputs {
        tx: takes_after_tx.clone(),
        prevouts,
        scripts: vec![vec![bridge_script, takes_after_script]],
        taproot_spend_infos: vec![deposit_address_info.1],
    };

    let sig = signer
        .sign_taproot_script_spend_tx_new_tweaked(&mut takes_after_tx_details, 0, 1)
        .unwrap();

    handle_taproot_witness_new(&mut takes_after_tx_details, &vec![sig.as_ref()], 0, 1).unwrap();
    tracing::debug!(
        "now sending takes_after_tx: {:#?}",
        takes_after_tx_details.tx
    );
    let user_takes_back_txid = rpc
        .send_raw_transaction(&takes_after_tx_details.tx)
        .unwrap();
    tracing::debug!("User takes back txid: {:?}", user_takes_back_txid);
    let user_takes_back_tx = rpc
        .get_raw_transaction(&user_takes_back_txid, None)
        .unwrap();
    tracing::debug!("User takes back tx: {:#?}", user_takes_back_tx);
}

#[tokio::test]
async fn test_ports() {
    let res = find_consecutive_idle_ports(0, 5).unwrap();
    println!("{:?}", res);
}<|MERGE_RESOLUTION|>--- conflicted
+++ resolved
@@ -2,35 +2,22 @@
 //!
 //! This test checks if basic deposit and withdraw operations are OK or not.
 
-<<<<<<< HEAD
-mod common;
-
-use bitcoin::script::Builder;
-=======
->>>>>>> aba4e249
-use bitcoin::{Address, Amount, Txid};
+use bitcoin::{Address, Amount};
 use bitcoincore_rpc::Auth;
 use clementine_circuits::constants::BRIDGE_AMOUNT_SATS;
 use clementine_core::actor::Actor;
 use clementine_core::extended_rpc::ExtendedRpc;
 use clementine_core::script_builder::ScriptBuilder;
-use clementine_core::test_common::{find_consecutive_idle_ports, get_test_config_from_environment};
+use clementine_core::start_operator_and_verifiers;
+use clementine_core::test_common::{find_consecutive_idle_ports, get_test_config};
 use clementine_core::traits::rpc::OperatorRpcClient;
 use clementine_core::transaction_builder::{CreateTxOutputs, TransactionBuilder};
 use clementine_core::utils::handle_taproot_witness_new;
 use clementine_core::EVMAddress;
-use clementine_core::{config::BridgeConfig, start_operator_and_verifiers};
 
 #[tokio::test]
-<<<<<<< HEAD
 async fn test_flow_1() {
     let config = get_test_config("test_config_1.toml").unwrap();
-=======
-async fn deposit_and_withdraw_flow() {
-    let config =
-        get_test_config_from_environment("test_config_deposit_and_withdraw.toml".to_string())
-            .unwrap();
->>>>>>> aba4e249
 
     let rpc = ExtendedRpc::new(
         config.bitcoin_rpc_url.clone(),
@@ -40,37 +27,6 @@
         ),
     );
 
-<<<<<<< HEAD
-=======
-    let (withdraw_txid, withdrawal_address) = flow(config.clone(), rpc.clone()).await;
-
-    // get the tx details from rpc with txid
-    let tx = match rpc.get_raw_transaction(&withdraw_txid, None) {
-        Ok(c) => c,
-        Err(e) => {
-            assert!(false);
-            panic!("Transaction error: {:#?}", e);
-        }
-    };
-    tracing::debug!("Withdraw TXID raw transaction: {:#?}", tx);
-
-    // check whether it has an output with the withdrawal address
-    let rpc_withdraw_script = tx.output[0].script_pubkey.clone();
-    let rpc_withdraw_amount = tx.output[0].value;
-    let expected_withdraw_script = withdrawal_address.script_pubkey();
-    assert_eq!(rpc_withdraw_script, expected_withdraw_script);
-    let anyone_can_spend_amount = ScriptBuilder::anyone_can_spend_txout().value;
-
-    // check if the amounts match
-    let expected_withdraw_amount =
-        Amount::from_sat(BRIDGE_AMOUNT_SATS - 2 * config.min_relay_fee.clone())
-            - anyone_can_spend_amount * 2;
-    assert_eq!(expected_withdraw_amount, rpc_withdraw_amount);
-}
-
-/// Main flow of the test.
-async fn flow(config: BridgeConfig, rpc: ExtendedRpc) -> (Txid, Address) {
->>>>>>> aba4e249
     let (operator_client, _operator_handler, _results) =
         start_operator_and_verifiers(config.clone()).await;
     let secp = bitcoin::secp256k1::Secp256k1::new();
@@ -120,12 +76,8 @@
     }
 
     let withdrawal_address = Address::p2tr(&secp, xonly_pk, None, config.network);
-<<<<<<< HEAD
-=======
-    tracing::debug!("Withdrawal address to be sent: {:?}", withdrawal_address);
->>>>>>> aba4e249
-
-    // Giving index two since when running tests the unit tests complete first and we get error with utxo 000..000:sth which is inherently erroneous
+
+    // This index is 2 since when testing the unit tests complete first and the index=0 is not sane
     let withdraw_txid = operator_client
         .new_withdrawal_direct_rpc(2, withdrawal_address.as_unchecked().clone())
         .await
@@ -159,7 +111,7 @@
 
 #[tokio::test]
 async fn test_flow_2() {
-    let config = get_test_config("test_config_2.toml").unwrap();
+    let config = get_test_config("test_config_1.toml").unwrap();
 
     let rpc = ExtendedRpc::new(
         config.bitcoin_rpc_url.clone(),
