use bitcoin::{
    opcodes::{all::*, OP_FALSE, OP_TRUE},
<<<<<<< HEAD
    script::Builder,
    ScriptBuf, TxOut,
=======
    script::Builder, ScriptBuf, TxOut,
>>>>>>> 4cd85e71
};
use circuit_helpers::constant::EVMAddress;
use secp256k1::XOnlyPublicKey;

#[derive(Debug, Clone)]
pub struct ScriptBuilder {
    pub verifiers_pks: Vec<XOnlyPublicKey>,
}

impl ScriptBuilder {
    pub fn new(verifiers_pks: Vec<XOnlyPublicKey>) -> Self {
        Self { verifiers_pks }
    }

    pub fn anyone_can_spend_txout() -> TxOut {
        let script = Builder::new().push_opcode(OP_TRUE).into_script();
        let script_pubkey = script.to_p2wsh();
        let value = script.dust_value();
        TxOut {
            script_pubkey,
            value,
        }
    }

    pub fn generate_2_of_2_script(a: XOnlyPublicKey, b: XOnlyPublicKey) -> ScriptBuf {
        let script = Builder::new()
            .push_x_only_key(&a)
            .push_x_only_key(&b)
            .push_opcode(OP_PUSHNUM_2)
            .push_opcode(OP_CHECKMULTISIG)
            .into_script();
        script
    }
    pub fn generate_n_of_n_script(&self, hash: [u8; 32]) -> ScriptBuf {
        let raw_script = self.generate_n_of_n_script_without_hash();
        let script_buf = ScriptBuilder::convert_scriptbuf_into_builder(raw_script).into_script();
        ScriptBuilder::add_hash_to_script(script_buf, hash)
    }

    pub fn generate_n_of_n_script_without_hash(&self) -> ScriptBuf {
        let mut builder = Builder::new();
        for vpk in self.verifiers_pks.clone() {
            builder = builder.push_x_only_key(&vpk).push_opcode(OP_CHECKSIGVERIFY);
        }
        builder = builder.push_opcode(OP_TRUE);
        builder.into_script()
    }

    pub fn add_hash_to_script(script: ScriptBuf, hash: [u8; 32]) -> ScriptBuf {
        let script_bytes = script.as_bytes().to_vec();
        let mut builder = Builder::from(script_bytes);
        builder = builder.push_opcode(OP_VERIFY);
        builder = builder
            .push_opcode(OP_SHA256)
            .push_slice(hash)
            .push_opcode(OP_EQUAL);
        builder.into_script()
    }

    pub fn create_inscription_script_32_bytes(
        public_key: &XOnlyPublicKey,
        data: &Vec<[u8; 32]>,
    ) -> ScriptBuf {
        let mut inscribe_preimage_script_builder = Builder::new()
            .push_x_only_key(public_key)
            .push_opcode(OP_CHECKSIG)
            .push_opcode(OP_FALSE)
            .push_opcode(OP_IF);
        for elem in data {
            inscribe_preimage_script_builder = inscribe_preimage_script_builder.push_slice(&elem);
        }
        inscribe_preimage_script_builder = inscribe_preimage_script_builder.push_opcode(OP_ENDIF);
        let inscribe_preimage_script = inscribe_preimage_script_builder.into_script();
        inscribe_preimage_script
    }

    pub fn convert_scriptbuf_into_builder(script: ScriptBuf) -> Builder {
        let script_bytes = script.as_bytes().to_vec();
        Builder::from(script_bytes)
    }

    pub fn generate_timelock_script(actor_pk: XOnlyPublicKey, block_count: u32) -> ScriptBuf {
        Builder::new()
            .push_int(block_count as i64)
            .push_opcode(OP_CSV)
            .push_opcode(OP_DROP)
            .push_x_only_key(&actor_pk)
            .push_opcode(OP_CHECKSIG)
            .into_script()
    }

    pub fn generate_absolute_timelock_script(
        actor_pk: XOnlyPublicKey,
        block_count: u32,
    ) -> ScriptBuf {
        Builder::new()
            .push_int(block_count as i64)
            .push_opcode(OP_CLTV)
            .push_x_only_key(&actor_pk)
            .push_opcode(OP_CHECKSIG)
            .into_script()
    }

    pub fn generate_hash_script(hash: [u8; 32]) -> ScriptBuf {
        Builder::new()
            .push_opcode(OP_SHA256)
            .push_slice(hash)
            .push_opcode(OP_EQUAL)
            .into_script()
    }

    pub fn generate_dust_script(evm_address: EVMAddress) -> ScriptBuf {
        Builder::new()
            .push_opcode(OP_RETURN)
            .push_slice(&evm_address)
            .into_script()
    }
}<|MERGE_RESOLUTION|>--- conflicted
+++ resolved
@@ -1,11 +1,6 @@
 use bitcoin::{
     opcodes::{all::*, OP_FALSE, OP_TRUE},
-<<<<<<< HEAD
-    script::Builder,
-    ScriptBuf, TxOut,
-=======
     script::Builder, ScriptBuf, TxOut,
->>>>>>> 4cd85e71
 };
 use circuit_helpers::constant::EVMAddress;
 use secp256k1::XOnlyPublicKey;
